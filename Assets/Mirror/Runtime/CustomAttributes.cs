--- conflicted
+++ resolved
@@ -5,14 +5,10 @@
 namespace Mirror
 {
 
-<<<<<<< HEAD
-    ///<summary>Automatically syncs a value from the server to clients.</summary>
-=======
     /// <summary>
     /// SyncVars are used to synchronize a variable from the server to all clients automatically.
     /// <para>Value must be changed on server, not directly by clients.  Hook parameter allows you to define a client-side method to be invoked when the client gets an update from the server.</para>
     /// </summary>
->>>>>>> 32c75fe1
     [AttributeUsage(AttributeTargets.Field)]
     public class SyncVarAttribute : Attribute
     {
@@ -20,101 +16,68 @@
         public string hook;
     }
 
-<<<<<<< HEAD
-    ///<summary>Command functions must start with 'Cmd'. Command functions can be called on clients to invoke code on the server.</summary>
-=======
     /// <summary>
     /// Call this from a client to run this function on the server.
     /// <para>Make sure to validate input etc. It's not possible to call this from a server.</para>
     /// </summary>
->>>>>>> 32c75fe1
     [AttributeUsage(AttributeTargets.Method)]
     public class CommandAttribute : Attribute
     {
         public int channel = Channels.DefaultReliable; // this is zero
     }
 
-<<<<<<< HEAD
-    ///<summary>ClientRpc functions must start with 'Rpc'. ClientRpc functions can be called on the server to invoke code on clients.</summary>
-=======
     /// <summary>
     /// The server uses a Remote Procedure Call (RPC) to run this function on clients.
     /// </summary>
->>>>>>> 32c75fe1
     [AttributeUsage(AttributeTargets.Method)]
     public class ClientRpcAttribute : Attribute
     {
         public int channel = Channels.DefaultReliable; // this is zero
     }
 
-<<<<<<< HEAD
-    ///<summary><para>TargetRpc functions must start with 'Target' and needs a NetworkConnection object as the first argument.</para>
-    ///TargetRpc functions can be called on the server to invoke code on a specific client.</summary>
-=======
     /// <summary>
     /// The server uses a Remote Procedure Call (RPC) to run this function on a specific client.
     /// </summary>
->>>>>>> 32c75fe1
     [AttributeUsage(AttributeTargets.Method)]
     public class TargetRpcAttribute : Attribute
     {
         public int channel = Channels.DefaultReliable; // this is zero
     }
 
-<<<<<<< HEAD
-    ///<summary>SyncEvent events must start with 'Event'. SyncEvent events can be invoked on the server and they will automatically be invoked on all clients.</summary>
-=======
     /// <summary>
     /// SyncEvents are networked events like ClientRpc's, but instead of calling a function on the game object, they trigger Events instead.
     /// </summary>
->>>>>>> 32c75fe1
     [AttributeUsage(AttributeTargets.Event)]
     public class SyncEventAttribute : Attribute
     {
         public int channel = Channels.DefaultReliable; // this is zero
     }
 
-<<<<<<< HEAD
-    ///<summary>Only allows code to be run on the server, and generates a warning if a client tries to run it.</summary>
-=======
     /// <summary>
     /// Prevents clients from running this method.
     /// <para>Prints a warning if a client tries to execute this method.</para>
     /// </summary>
->>>>>>> 32c75fe1
     [AttributeUsage(AttributeTargets.Method)]
     public class ServerAttribute : Attribute { }
 
-<<<<<<< HEAD
-    ///<summary>Only allows code to be run on the server, and does not generate a warning if a client tries to run it.</summary>
-=======
     /// <summary>
     /// Prevents clients from running this method.
     /// <para>No warning is thrown.</para>
     /// </summary>
->>>>>>> 32c75fe1
     [AttributeUsage(AttributeTargets.Method)]
     public class ServerCallbackAttribute : Attribute { }
 
-<<<<<<< HEAD
-    ///<summary>Only allows code to be run on clients, and generates a warning if the server tries to run it.</summary>
-=======
     /// <summary>
     /// Prevents the server from running this method.
     /// <para>Prints a warning if the server tries to execute this method.</para>
     /// </summary>
->>>>>>> 32c75fe1
     [AttributeUsage(AttributeTargets.Method)]
     public class ClientAttribute : Attribute { }
 
-<<<<<<< HEAD
-    ///<summary>Only allows code to be run on clients, and does not generate a warning if the server tries to run it.</summary>
-=======
     /// <summary>
     /// Prevents the server from running this method.
     /// <para>No warning is printed.</para>
     /// </summary>
->>>>>>> 32c75fe1
     [AttributeUsage(AttributeTargets.Method)]
     public class ClientCallbackAttribute : Attribute { }
 
