using System;
using UnityEngine;
using UnityEngine.SceneManagement;

namespace Mirror
{
    public interface IMessageBase
    {
        void Deserialize(NetworkReader reader);

        void Serialize(NetworkWriter writer);
    }

    public abstract class MessageBase : IMessageBase
    {
        // De-serialize the contents of the reader into this message
        public virtual void Deserialize(NetworkReader reader) { }

        // Serialize the contents of this message into the writer
        public virtual void Serialize(NetworkWriter writer) { }
    }

    #region General Typed Messages
    public class StringMessage : MessageBase
    {
        public string value;

        public StringMessage() { }

        public StringMessage(string v)
        {
            value = v;
        }

        public override void Deserialize(NetworkReader reader)
        {
            value = reader.ReadString();
        }

        public override void Serialize(NetworkWriter writer)
        {
            writer.WriteString(value);
        }
    }

    public class ByteMessage : MessageBase
    {
        public byte value;

        public ByteMessage() { }

        public ByteMessage(byte v)
        {
            value = v;
        }

        public override void Deserialize(NetworkReader reader)
        {
            value = reader.ReadByte();
        }

        public override void Serialize(NetworkWriter writer)
        {
            writer.WriteByte(value);
        }
    }

    public class BytesMessage : MessageBase
    {
        public byte[] value;

        public BytesMessage() { }

        public BytesMessage(byte[] v)
        {
            value = v;
        }

        public override void Deserialize(NetworkReader reader)
        {
            value = reader.ReadBytesAndSize();
        }

        public override void Serialize(NetworkWriter writer)
        {
            writer.WriteBytesAndSize(value);
        }
    }

    public class IntegerMessage : MessageBase
    {
        public int value;

        public IntegerMessage() { }

        public IntegerMessage(int v)
        {
            value = v;
        }

        public override void Deserialize(NetworkReader reader)
        {
            value = reader.ReadPackedInt32();
        }

        public override void Serialize(NetworkWriter writer)
        {
            writer.WritePackedInt32(value);
        }
    }

    public class DoubleMessage : MessageBase
    {
        public double value;

        public DoubleMessage() { }

        public DoubleMessage(double v)
        {
            value = v;
        }

        public override void Deserialize(NetworkReader reader)
        {
            value = reader.ReadDouble();
        }

        public override void Serialize(NetworkWriter writer)
        {
            writer.WriteDouble(value);
        }
    }

    public class EmptyMessage : MessageBase
    {
        public override void Deserialize(NetworkReader reader) { }

        public override void Serialize(NetworkWriter writer) { }
    }
    #endregion

    #region Public System Messages
    public class ErrorMessage : ByteMessage { }

    public struct ReadyMessage : IMessageBase
    {
        public void Deserialize(NetworkReader reader) { }

        public void Serialize(NetworkWriter writer) { }
    }

    public struct NotReadyMessage : IMessageBase
    {
        public void Deserialize(NetworkReader reader) { }

        public void Serialize(NetworkWriter writer) { }
    }

    public struct AddPlayerMessage : IMessageBase
    {
        public byte[] value;

        public void Deserialize(NetworkReader reader)
        {
            value = reader.ReadBytesAndSize();
        }
<<<<<<< HEAD

        public void Serialize(NetworkWriter writer)
        {
            writer.WriteBytesAndSize(value);
        }
    }

    public struct RemovePlayerMessage : IMessageBase
    {
        public void Deserialize(NetworkReader reader) { }

        public void Serialize(NetworkWriter writer) { }
    }

    public struct DisconnectMessage : IMessageBase
    {
        public void Deserialize(NetworkReader reader) { }

        public void Serialize(NetworkWriter writer) { }
    }

    public struct ConnectMessage : IMessageBase
    {
        public void Deserialize(NetworkReader reader) { }

        public void Serialize(NetworkWriter writer) { }
    }

=======

        public void Serialize(NetworkWriter writer)
        {
            writer.WriteBytesAndSize(value);
        }
    }

    public struct RemovePlayerMessage : IMessageBase
    {
        public void Deserialize(NetworkReader reader) { }

        public void Serialize(NetworkWriter writer) { }
    }

    public struct DisconnectMessage : IMessageBase
    {
        public void Deserialize(NetworkReader reader) { }

        public void Serialize(NetworkWriter writer) { }
    }

    public struct ConnectMessage : IMessageBase
    {
        public void Deserialize(NetworkReader reader) { }

        public void Serialize(NetworkWriter writer) { }
    }

>>>>>>> 958fc256
    public struct SceneMessage : IMessageBase
    {
        public string sceneName;
        public SceneOperation sceneOperation; // Normal = 0, LoadAdditive = 1, UnloadAdditive = 2

        public void Deserialize(NetworkReader reader)
        {
            sceneName = reader.ReadString();
            sceneOperation = (SceneOperation)reader.ReadByte();
        }

        public void Serialize(NetworkWriter writer)
        {
            writer.WriteString(sceneName);
<<<<<<< HEAD
            writer.WriteByte((byte)sceneMode);
            writer.WriteByte((byte)physicsMode);
=======
            writer.WriteByte((byte)sceneOperation);
>>>>>>> 958fc256
        }
    }

    public enum SceneOperation : byte
    {
        Normal,
        LoadAdditive,
        UnloadAdditive
    }

    #endregion

    #region System Messages requried for code gen path
<<<<<<< HEAD
    struct CommandMessage : IMessageBase
=======
    public struct CommandMessage : IMessageBase
>>>>>>> 958fc256
    {
        public uint netId;
        public int componentIndex;
        public int functionHash;
        // the parameters for the Cmd function
        // -> ArraySegment to avoid unnecessary allocations
        public ArraySegment<byte> payload;

        public void Deserialize(NetworkReader reader)
        {
            netId = reader.ReadPackedUInt32();
            componentIndex = (int)reader.ReadPackedUInt32();
            functionHash = reader.ReadInt32(); // hash is always 4 full bytes, WritePackedInt would send 1 extra byte here
            payload = reader.ReadBytesAndSizeSegment();
        }

        public void Serialize(NetworkWriter writer)
<<<<<<< HEAD
        {
            writer.WritePackedUInt32(netId);
            writer.WritePackedUInt32((uint)componentIndex);
            writer.WriteInt32(functionHash);
            writer.WriteBytesAndSizeSegment(payload);
        }
    }

    struct RpcMessage : IMessageBase
    {
        public uint netId;
        public int componentIndex;
        public int functionHash;
        // the parameters for the Cmd function
        // -> ArraySegment to avoid unnecessary allocations
        public ArraySegment<byte> payload;

        public void Deserialize(NetworkReader reader)
        {
            netId = reader.ReadPackedUInt32();
            componentIndex = (int)reader.ReadPackedUInt32();
            functionHash = reader.ReadInt32(); // hash is always 4 full bytes, WritePackedInt would send 1 extra byte here
            payload = reader.ReadBytesAndSizeSegment();
        }

        public void Serialize(NetworkWriter writer)
=======
>>>>>>> 958fc256
        {
            writer.WritePackedUInt32(netId);
            writer.WritePackedUInt32((uint)componentIndex);
            writer.WriteInt32(functionHash);
            writer.WriteBytesAndSizeSegment(payload);
        }
    }

<<<<<<< HEAD
    struct SyncEventMessage : IMessageBase
=======
    public struct RpcMessage : IMessageBase
>>>>>>> 958fc256
    {
        public uint netId;
        public int componentIndex;
        public int functionHash;
        // the parameters for the Cmd function
        // -> ArraySegment to avoid unnecessary allocations
        public ArraySegment<byte> payload;

        public void Deserialize(NetworkReader reader)
        {
            netId = reader.ReadPackedUInt32();
            componentIndex = (int)reader.ReadPackedUInt32();
            functionHash = reader.ReadInt32(); // hash is always 4 full bytes, WritePackedInt would send 1 extra byte here
            payload = reader.ReadBytesAndSizeSegment();
        }

        public void Serialize(NetworkWriter writer)
        {
            writer.WritePackedUInt32(netId);
            writer.WritePackedUInt32((uint)componentIndex);
            writer.WriteInt32(functionHash);
            writer.WriteBytesAndSizeSegment(payload);
        }
    }
<<<<<<< HEAD
    #endregion

    #region Internal System Messages
    struct SpawnPrefabMessage : IMessageBase
=======

    public struct SyncEventMessage : IMessageBase
    {
        public uint netId;
        public int componentIndex;
        public int functionHash;
        // the parameters for the Cmd function
        // -> ArraySegment to avoid unnecessary allocations
        public ArraySegment<byte> payload;

        public void Deserialize(NetworkReader reader)
        {
            netId = reader.ReadPackedUInt32();
            componentIndex = (int)reader.ReadPackedUInt32();
            functionHash = reader.ReadInt32(); // hash is always 4 full bytes, WritePackedInt would send 1 extra byte here
            payload = reader.ReadBytesAndSizeSegment();
        }

        public void Serialize(NetworkWriter writer)
        {
            writer.WritePackedUInt32(netId);
            writer.WritePackedUInt32((uint)componentIndex);
            writer.WriteInt32(functionHash);
            writer.WriteBytesAndSizeSegment(payload);
        }
    }
    #endregion

    #region Internal System Messages
    public struct SpawnPrefabMessage : IMessageBase
>>>>>>> 958fc256
    {
        public uint netId;
        public bool owner;
        public Guid assetId;
        public Vector3 position;
        public Quaternion rotation;
        public Vector3 scale;
        // the serialized component data
        // -> ArraySegment to avoid unnecessary allocations
        public ArraySegment<byte> payload;

        public void Deserialize(NetworkReader reader)
        {
            netId = reader.ReadPackedUInt32();
            owner = reader.ReadBoolean();
            assetId = reader.ReadGuid();
            position = reader.ReadVector3();
            rotation = reader.ReadQuaternion();
            scale = reader.ReadVector3();
            payload = reader.ReadBytesAndSizeSegment();
        }

        public void Serialize(NetworkWriter writer)
        {
            writer.WritePackedUInt32(netId);
            writer.WriteBoolean(owner);
            writer.WriteGuid(assetId);
            writer.WriteVector3(position);
            writer.WriteQuaternion(rotation);
            writer.WriteVector3(scale);
            writer.WriteBytesAndSizeSegment(payload);
        }
    }

<<<<<<< HEAD
    struct SpawnSceneObjectMessage : IMessageBase
=======
    public struct SpawnSceneObjectMessage : IMessageBase
>>>>>>> 958fc256
    {
        public uint netId;
        public bool owner;
        public ulong sceneId;
        public Vector3 position;
        public Quaternion rotation;
        public Vector3 scale;
        // the serialized component data
        // -> ArraySegment to avoid unnecessary allocations
        public ArraySegment<byte> payload;

        public void Deserialize(NetworkReader reader)
        {
            netId = reader.ReadPackedUInt32();
            owner = reader.ReadBoolean();
            sceneId = reader.ReadUInt64();
            position = reader.ReadVector3();
            rotation = reader.ReadQuaternion();
            scale = reader.ReadVector3();
            payload = reader.ReadBytesAndSizeSegment();
        }

        public void Serialize(NetworkWriter writer)
        {
            writer.WritePackedUInt32(netId);
            writer.WriteBoolean(owner);
            writer.WriteUInt64(sceneId);
            writer.WriteVector3(position);
            writer.WriteQuaternion(rotation);
            writer.WriteVector3(scale);
            writer.WriteBytesAndSizeSegment(payload);
        }
    }

<<<<<<< HEAD
    struct ObjectSpawnStartedMessage : IMessageBase
=======
    public struct ObjectSpawnStartedMessage : IMessageBase
>>>>>>> 958fc256
    {
        public void Deserialize(NetworkReader reader) { }

        public void Serialize(NetworkWriter writer) { }
    }

<<<<<<< HEAD
    struct ObjectSpawnFinishedMessage : IMessageBase
=======
    public struct ObjectSpawnFinishedMessage : IMessageBase
>>>>>>> 958fc256
    {
        public void Deserialize(NetworkReader reader) { }

        public void Serialize(NetworkWriter writer) { }
    }

<<<<<<< HEAD
    struct ObjectDestroyMessage : IMessageBase
=======
    public struct ObjectDestroyMessage : IMessageBase
>>>>>>> 958fc256
    {
        public uint netId;

        public void Deserialize(NetworkReader reader)
        {
            netId = reader.ReadPackedUInt32();
        }

        public void Serialize(NetworkWriter writer)
        {
            writer.WritePackedUInt32(netId);
        }
    }

<<<<<<< HEAD
    struct ObjectHideMessage : IMessageBase
=======
    public struct ObjectHideMessage : IMessageBase
>>>>>>> 958fc256
    {
        public uint netId;

        public void Deserialize(NetworkReader reader)
        {
            netId = reader.ReadPackedUInt32();
        }

        public void Serialize(NetworkWriter writer)
        {
            writer.WritePackedUInt32(netId);
        }
    }

<<<<<<< HEAD
    struct ClientAuthorityMessage : IMessageBase
=======
    public struct ClientAuthorityMessage : IMessageBase
>>>>>>> 958fc256
    {
        public uint netId;
        public bool authority;

        public void Deserialize(NetworkReader reader)
        {
            netId = reader.ReadPackedUInt32();
            authority = reader.ReadBoolean();
        }

        public void Serialize(NetworkWriter writer)
        {
            writer.WritePackedUInt32(netId);
            writer.WriteBoolean(authority);
        }
    }

<<<<<<< HEAD
    struct UpdateVarsMessage : IMessageBase
=======
    public struct UpdateVarsMessage : IMessageBase
>>>>>>> 958fc256
    {
        public uint netId;
        // the serialized component data
        // -> ArraySegment to avoid unnecessary allocations
        public ArraySegment<byte> payload;

        public void Deserialize(NetworkReader reader)
        {
            netId = reader.ReadPackedUInt32();
            payload = reader.ReadBytesAndSizeSegment();
        }

        public void Serialize(NetworkWriter writer)
        {
            writer.WritePackedUInt32(netId);
            writer.WriteBytesAndSizeSegment(payload);
        }
    }

    // A client sends this message to the server
    // to calculate RTT and synchronize time
<<<<<<< HEAD
    struct NetworkPingMessage : IMessageBase
    {
        public double clientTime;

        public NetworkPingMessage(double value)
        {
            clientTime = value;
        }

        public void Deserialize(NetworkReader reader)
        {
            clientTime = reader.ReadDouble();
        }

        public void Serialize(NetworkWriter writer)
        {
            writer.WriteDouble(clientTime);
        }        
=======
    public struct NetworkPingMessage : IMessageBase
    {
        public double clientTime;

        public NetworkPingMessage(double value)
        {
            clientTime = value;
        }

        public void Deserialize(NetworkReader reader)
        {
            clientTime = reader.ReadDouble();
        }

        public void Serialize(NetworkWriter writer)
        {
            writer.WriteDouble(clientTime);
        }
>>>>>>> 958fc256
    }

    // The server responds with this message
    // The client can use this to calculate RTT and sync time
<<<<<<< HEAD
    struct NetworkPongMessage : IMessageBase
=======
    public struct NetworkPongMessage : IMessageBase
>>>>>>> 958fc256
    {
        public double clientTime;
        public double serverTime;

        public void Deserialize(NetworkReader reader)
        {
            clientTime = reader.ReadDouble();
            serverTime = reader.ReadDouble();
        }

        public void Serialize(NetworkWriter writer)
        {
            writer.WriteDouble(clientTime);
            writer.WriteDouble(serverTime);
        }
    }
    #endregion
}<|MERGE_RESOLUTION|>--- conflicted
+++ resolved
@@ -164,7 +164,6 @@
         {
             value = reader.ReadBytesAndSize();
         }
-<<<<<<< HEAD
 
         public void Serialize(NetworkWriter writer)
         {
@@ -193,36 +192,6 @@
         public void Serialize(NetworkWriter writer) { }
     }
 
-=======
-
-        public void Serialize(NetworkWriter writer)
-        {
-            writer.WriteBytesAndSize(value);
-        }
-    }
-
-    public struct RemovePlayerMessage : IMessageBase
-    {
-        public void Deserialize(NetworkReader reader) { }
-
-        public void Serialize(NetworkWriter writer) { }
-    }
-
-    public struct DisconnectMessage : IMessageBase
-    {
-        public void Deserialize(NetworkReader reader) { }
-
-        public void Serialize(NetworkWriter writer) { }
-    }
-
-    public struct ConnectMessage : IMessageBase
-    {
-        public void Deserialize(NetworkReader reader) { }
-
-        public void Serialize(NetworkWriter writer) { }
-    }
-
->>>>>>> 958fc256
     public struct SceneMessage : IMessageBase
     {
         public string sceneName;
@@ -237,12 +206,7 @@
         public void Serialize(NetworkWriter writer)
         {
             writer.WriteString(sceneName);
-<<<<<<< HEAD
-            writer.WriteByte((byte)sceneMode);
-            writer.WriteByte((byte)physicsMode);
-=======
             writer.WriteByte((byte)sceneOperation);
->>>>>>> 958fc256
         }
     }
 
@@ -256,11 +220,7 @@
     #endregion
 
     #region System Messages requried for code gen path
-<<<<<<< HEAD
-    struct CommandMessage : IMessageBase
-=======
     public struct CommandMessage : IMessageBase
->>>>>>> 958fc256
     {
         public uint netId;
         public int componentIndex;
@@ -278,7 +238,6 @@
         }
 
         public void Serialize(NetworkWriter writer)
-<<<<<<< HEAD
         {
             writer.WritePackedUInt32(netId);
             writer.WritePackedUInt32((uint)componentIndex);
@@ -287,7 +246,7 @@
         }
     }
 
-    struct RpcMessage : IMessageBase
+    public struct RpcMessage : IMessageBase
     {
         public uint netId;
         public int componentIndex;
@@ -305,8 +264,6 @@
         }
 
         public void Serialize(NetworkWriter writer)
-=======
->>>>>>> 958fc256
         {
             writer.WritePackedUInt32(netId);
             writer.WritePackedUInt32((uint)componentIndex);
@@ -315,11 +272,7 @@
         }
     }
 
-<<<<<<< HEAD
-    struct SyncEventMessage : IMessageBase
-=======
-    public struct RpcMessage : IMessageBase
->>>>>>> 958fc256
+    public struct SyncEventMessage : IMessageBase
     {
         public uint netId;
         public int componentIndex;
@@ -344,43 +297,10 @@
             writer.WriteBytesAndSizeSegment(payload);
         }
     }
-<<<<<<< HEAD
-    #endregion
-
-    #region Internal System Messages
-    struct SpawnPrefabMessage : IMessageBase
-=======
-
-    public struct SyncEventMessage : IMessageBase
-    {
-        public uint netId;
-        public int componentIndex;
-        public int functionHash;
-        // the parameters for the Cmd function
-        // -> ArraySegment to avoid unnecessary allocations
-        public ArraySegment<byte> payload;
-
-        public void Deserialize(NetworkReader reader)
-        {
-            netId = reader.ReadPackedUInt32();
-            componentIndex = (int)reader.ReadPackedUInt32();
-            functionHash = reader.ReadInt32(); // hash is always 4 full bytes, WritePackedInt would send 1 extra byte here
-            payload = reader.ReadBytesAndSizeSegment();
-        }
-
-        public void Serialize(NetworkWriter writer)
-        {
-            writer.WritePackedUInt32(netId);
-            writer.WritePackedUInt32((uint)componentIndex);
-            writer.WriteInt32(functionHash);
-            writer.WriteBytesAndSizeSegment(payload);
-        }
-    }
     #endregion
 
     #region Internal System Messages
     public struct SpawnPrefabMessage : IMessageBase
->>>>>>> 958fc256
     {
         public uint netId;
         public bool owner;
@@ -415,11 +335,7 @@
         }
     }
 
-<<<<<<< HEAD
-    struct SpawnSceneObjectMessage : IMessageBase
-=======
     public struct SpawnSceneObjectMessage : IMessageBase
->>>>>>> 958fc256
     {
         public uint netId;
         public bool owner;
@@ -454,71 +370,51 @@
         }
     }
 
-<<<<<<< HEAD
-    struct ObjectSpawnStartedMessage : IMessageBase
-=======
     public struct ObjectSpawnStartedMessage : IMessageBase
->>>>>>> 958fc256
-    {
-        public void Deserialize(NetworkReader reader) { }
-
-        public void Serialize(NetworkWriter writer) { }
-    }
-
-<<<<<<< HEAD
-    struct ObjectSpawnFinishedMessage : IMessageBase
-=======
+    {
+        public void Deserialize(NetworkReader reader) { }
+
+        public void Serialize(NetworkWriter writer) { }
+    }
+
     public struct ObjectSpawnFinishedMessage : IMessageBase
->>>>>>> 958fc256
-    {
-        public void Deserialize(NetworkReader reader) { }
-
-        public void Serialize(NetworkWriter writer) { }
-    }
-
-<<<<<<< HEAD
-    struct ObjectDestroyMessage : IMessageBase
-=======
+    {
+        public void Deserialize(NetworkReader reader) { }
+
+        public void Serialize(NetworkWriter writer) { }
+    }
+
     public struct ObjectDestroyMessage : IMessageBase
->>>>>>> 958fc256
-    {
-        public uint netId;
-
-        public void Deserialize(NetworkReader reader)
-        {
-            netId = reader.ReadPackedUInt32();
-        }
-
-        public void Serialize(NetworkWriter writer)
-        {
-            writer.WritePackedUInt32(netId);
-        }
-    }
-
-<<<<<<< HEAD
-    struct ObjectHideMessage : IMessageBase
-=======
+    {
+        public uint netId;
+
+        public void Deserialize(NetworkReader reader)
+        {
+            netId = reader.ReadPackedUInt32();
+        }
+
+        public void Serialize(NetworkWriter writer)
+        {
+            writer.WritePackedUInt32(netId);
+        }
+    }
+
     public struct ObjectHideMessage : IMessageBase
->>>>>>> 958fc256
-    {
-        public uint netId;
-
-        public void Deserialize(NetworkReader reader)
-        {
-            netId = reader.ReadPackedUInt32();
-        }
-
-        public void Serialize(NetworkWriter writer)
-        {
-            writer.WritePackedUInt32(netId);
-        }
-    }
-
-<<<<<<< HEAD
-    struct ClientAuthorityMessage : IMessageBase
-=======
+    {
+        public uint netId;
+
+        public void Deserialize(NetworkReader reader)
+        {
+            netId = reader.ReadPackedUInt32();
+        }
+
+        public void Serialize(NetworkWriter writer)
+        {
+            writer.WritePackedUInt32(netId);
+        }
+    }
+
     public struct ClientAuthorityMessage : IMessageBase
->>>>>>> 958fc256
     {
         public uint netId;
         public bool authority;
@@ -536,11 +432,7 @@
         }
     }
 
-<<<<<<< HEAD
-    struct UpdateVarsMessage : IMessageBase
-=======
     public struct UpdateVarsMessage : IMessageBase
->>>>>>> 958fc256
     {
         public uint netId;
         // the serialized component data
@@ -562,8 +454,7 @@
 
     // A client sends this message to the server
     // to calculate RTT and synchronize time
-<<<<<<< HEAD
-    struct NetworkPingMessage : IMessageBase
+    public struct NetworkPingMessage : IMessageBase
     {
         public double clientTime;
 
@@ -580,36 +471,12 @@
         public void Serialize(NetworkWriter writer)
         {
             writer.WriteDouble(clientTime);
-        }        
-=======
-    public struct NetworkPingMessage : IMessageBase
-    {
-        public double clientTime;
-
-        public NetworkPingMessage(double value)
-        {
-            clientTime = value;
-        }
-
-        public void Deserialize(NetworkReader reader)
-        {
-            clientTime = reader.ReadDouble();
-        }
-
-        public void Serialize(NetworkWriter writer)
-        {
-            writer.WriteDouble(clientTime);
-        }
->>>>>>> 958fc256
+        }
     }
 
     // The server responds with this message
     // The client can use this to calculate RTT and sync time
-<<<<<<< HEAD
-    struct NetworkPongMessage : IMessageBase
-=======
     public struct NetworkPongMessage : IMessageBase
->>>>>>> 958fc256
     {
         public double clientTime;
         public double serverTime;
