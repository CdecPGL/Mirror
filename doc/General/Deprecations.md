# Deprecations

Certain features of Unity Networking were removed from Mirror for various reasons. This page will identify all removed features, the reason for removal, and possible alternatives.

## Match Namespace

As part of the Unity Services, this entire namespace was removed. It didn't work well to begin with, and was incredibly complex to be part of the core networking package. We expect this, along with other back-end services, will be provided through standalone apps that have integration to Mirror.

<<<<<<< HEAD
## Network Discovery

<<<<<<< HEAD:doc/articles/General/Deprecations.md
NetworkDiscovery was a UNet component intended for UDP projects.  Since Mirror was built on TCP, it was removed.  Now that all [transports](../Transports/index.md) are separate components, Discovery has been reimplemented in at least one of them.

## networkPort in Network Manager

Network Manager's `networkPort` property was removed now that all transports are separate components.  Not all transports use ports, but those that do have a field for it.  See [Transports](../Transports/index.md) for more info.
=======
NetworkDiscovery was a UNet component intended for UDP projects. Since Mirror was built on TCP, it was removed. Now that all [transports](../Transports/index.md) are separate components, Discovery has been re-implemented in at least one of them.

=======
>>>>>>> c70a43b4
## networkPort in Network Manager

Network Manager's `networkPort` property was removed now that all transports are separate components. Not all transports use ports, but those that do have a field for it. See [Transports](../Transports/index.md) for more info.
>>>>>>> master:doc/General/Deprecations.md

## playerController in NetworkConnection

This was renamed to `identity` since that's what it is: the `NetworkIdentity` for the connection. If you need to convert a project after this change, Visual Studio / VS Code can help...read more [here](PlayerControllerToIdentity.md).

## Local Player Authority in NetworkIdentity

This has been phased out through overhauling, and simplifying how [Authority](../Guides/Authority.md) works in Mirror.

## Network Server Simple

This was too complex and impractical to maintain for what little it did, and was removed. There are much easier ways to make a basic listen server, with or without one of our transports.

## Couch Co-Op

The core networking was greatly simplified by removing this low-hanging fruit. It was buggy, and too convoluted to be worth fixing.  For those that need something like this, consider defining a non-visible player prefab as a message conduit that spawns actual player prefabs with client authority.  All inputs would route through the conduit prefab to control the player objects.

## Network Transform

This component was significantly simplified so that it only syncs position and rotation. Rigidbody support was removed. We will create a new separate component for NetworkRigidbody that will be server authoritative with physics simulation and interpolation.

## Quality of Service Flags

In classic UNET, QoS Flags were used to determine how packets got to the remote end. For example, if you needed a packet to be prioritized in the queue, you would specify a high priority flag which the Unity LLAPI would then receive and deal appropriately. Unfortunately, this caused a lot of extra work for the transport layer and some of the QoS flags did not work as intended due to buggy or code that relied on too much magic.

In Mirror, QoS flags were replaced with a "Channels" system. This system paves the way for future Mirror improvements, so you can send data on different channels - for example, you could have all game activity on channel 0, while in-game text chat is sent on channel 1 and voice chat is sent on channel 2. In the future, it may be possible to assign a transport system per channel, allowing one to have a TCP transport for critical game network data on channel 0, while in-game text and voice chat is running on a UDP transport in parallel on channel 1. Some transports (such as Ignorance.md) also provide legacy compatibility for those attached to QoS flags.

The currently defined channels are:

-   `Channels.DefaultReliable = 0`

-   `Channels.DefaultUnreliable = 1`

Currently, Mirror using it's default TCP transport will always send everything over a reliable channel. There is no way to bypass this behaviour without using a third-party transport, since TCP is always reliable. Other transports may support other channel sending methods.<|MERGE_RESOLUTION|>--- conflicted
+++ resolved
@@ -6,24 +6,9 @@
 
 As part of the Unity Services, this entire namespace was removed. It didn't work well to begin with, and was incredibly complex to be part of the core networking package. We expect this, along with other back-end services, will be provided through standalone apps that have integration to Mirror.
 
-<<<<<<< HEAD
-## Network Discovery
-
-<<<<<<< HEAD:doc/articles/General/Deprecations.md
-NetworkDiscovery was a UNet component intended for UDP projects.  Since Mirror was built on TCP, it was removed.  Now that all [transports](../Transports/index.md) are separate components, Discovery has been reimplemented in at least one of them.
-
-## networkPort in Network Manager
-
-Network Manager's `networkPort` property was removed now that all transports are separate components.  Not all transports use ports, but those that do have a field for it.  See [Transports](../Transports/index.md) for more info.
-=======
-NetworkDiscovery was a UNet component intended for UDP projects. Since Mirror was built on TCP, it was removed. Now that all [transports](../Transports/index.md) are separate components, Discovery has been re-implemented in at least one of them.
-
-=======
->>>>>>> c70a43b4
 ## networkPort in Network Manager
 
 Network Manager's `networkPort` property was removed now that all transports are separate components. Not all transports use ports, but those that do have a field for it. See [Transports](../Transports/index.md) for more info.
->>>>>>> master:doc/General/Deprecations.md
 
 ## playerController in NetworkConnection
 
