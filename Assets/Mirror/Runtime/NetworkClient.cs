--- conflicted
+++ resolved
@@ -23,11 +23,7 @@
     public class NetworkClient
     {
         /// <summary>
-<<<<<<< HEAD
-        /// Obsolete: Use NetworkClient directly.
-=======
         /// Obsolete: Use <see cref="NetworkClient"/> directly.
->>>>>>> 958fc256
         /// <para>Singleton isn't needed anymore, all functions are static now. For example: NetworkClient.Send(message) instead of NetworkClient.singleton.Send(message).</para>
         /// </summary>
         [EditorBrowsable(EditorBrowsableState.Never), Obsolete("Use NetworkClient directly. Singleton isn't needed anymore, all functions are static now. For example: NetworkClient.Send(message) instead of NetworkClient.singleton.Send(message).")]
@@ -338,11 +334,7 @@
         */
 
         /// <summary>
-<<<<<<< HEAD
-        /// Obsolete: Use NetworkTime.rtt instead
-=======
         /// Obsolete: Use <see cref="NetworkTime.rtt"/> instead
->>>>>>> 958fc256
         /// </summary>
         [EditorBrowsable(EditorBrowsableState.Never), Obsolete("Use NetworkTime.rtt instead")]
         public static float GetRTT()
@@ -359,11 +351,7 @@
             {
                 RegisterHandler<ObjectDestroyMessage>(ClientScene.OnLocalClientObjectDestroy);
                 RegisterHandler<ObjectHideMessage>(ClientScene.OnLocalClientObjectHide);
-<<<<<<< HEAD
-                RegisterHandler<NetworkPongMessage>((conn, msg) => { });
-=======
                 RegisterHandler<NetworkPongMessage>((conn, msg) => { }, false);
->>>>>>> 958fc256
                 RegisterHandler<SpawnPrefabMessage>(ClientScene.OnLocalClientSpawnPrefab);
                 RegisterHandler<SpawnSceneObjectMessage>(ClientScene.OnLocalClientSpawnSceneObject);
                 RegisterHandler<ObjectSpawnStartedMessage>((conn, msg) => { }); // host mode doesn't need spawning
@@ -414,12 +402,8 @@
         /// </summary>
         /// <typeparam name="T">The message type to unregister.</typeparam>
         /// <param name="handler"></param>
-<<<<<<< HEAD
-        public static void RegisterHandler<T>(Action<NetworkConnection, T> handler) where T : IMessageBase, new()
-=======
         /// <param name="requireAuthentication">true if the message requires an authenticated connection</param>
         public static void RegisterHandler<T>(Action<NetworkConnection, T> handler, bool requireAuthentication = true) where T : IMessageBase, new()
->>>>>>> 958fc256
         {
             int msgType = MessagePacker.GetId<T>();
             if (handlers.ContainsKey(msgType))
@@ -471,11 +455,7 @@
         }
 
         /// <summary>
-<<<<<<< HEAD
-        /// Obsolete: Call NetworkClient.Shutdown() instead. There is only one client.
-=======
         /// Obsolete: Call <see cref="NetworkClient.Shutdown"/> instead. There is only one client.
->>>>>>> 958fc256
         /// </summary>
         [EditorBrowsable(EditorBrowsableState.Never), Obsolete("Call NetworkClient.Shutdown() instead. There is only one client.")]
         public static void ShutdownAll()
