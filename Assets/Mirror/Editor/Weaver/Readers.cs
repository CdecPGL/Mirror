using System.Collections.Generic;
using Mono.CecilX;
using Mono.CecilX.Cil;
using Mono.CecilX.Rocks;


namespace Mirror.Weaver
{
    public static class Readers
    {
        const int MaxRecursionCount = 128;
        static Dictionary<string, MethodReference> readFuncs;

        public static void Init(AssemblyDefinition CurrentAssembly)
        {
            TypeReference networkReaderType = Weaver.NetworkReaderType;

            readFuncs = new Dictionary<string, MethodReference>
            {
                { Weaver.singleType.FullName, Resolvers.ResolveMethod(networkReaderType, CurrentAssembly, "ReadSingle") },
                { Weaver.doubleType.FullName, Resolvers.ResolveMethod(networkReaderType, CurrentAssembly, "ReadDouble") },
                { Weaver.boolType.FullName, Resolvers.ResolveMethod(networkReaderType, CurrentAssembly, "ReadBoolean") },
                { Weaver.stringType.FullName, Resolvers.ResolveMethod(networkReaderType, CurrentAssembly, "ReadString") },
                { Weaver.int64Type.FullName, Resolvers.ResolveMethod(networkReaderType, CurrentAssembly, "ReadPackedInt64") },
                { Weaver.uint64Type.FullName, Weaver.NetworkReaderReadPackedUInt64 },
                { Weaver.int32Type.FullName, Resolvers.ResolveMethod(networkReaderType, CurrentAssembly, "ReadPackedInt32") },
                { Weaver.uint32Type.FullName, Weaver.NetworkReaderReadPackedUInt32 },
                { Weaver.int16Type.FullName, Resolvers.ResolveMethod(networkReaderType, CurrentAssembly, "ReadInt16") },
                { Weaver.uint16Type.FullName, Resolvers.ResolveMethod(networkReaderType, CurrentAssembly, "ReadUInt16") },
                { Weaver.byteType.FullName, Resolvers.ResolveMethod(networkReaderType, CurrentAssembly, "ReadByte") },
                { Weaver.sbyteType.FullName, Resolvers.ResolveMethod(networkReaderType, CurrentAssembly, "ReadSByte") },
                { Weaver.charType.FullName, Resolvers.ResolveMethod(networkReaderType, CurrentAssembly, "ReadChar") },
                { Weaver.decimalType.FullName, Resolvers.ResolveMethod(networkReaderType, CurrentAssembly, "ReadDecimal") },
                { Weaver.vector2Type.FullName, Resolvers.ResolveMethod(networkReaderType, CurrentAssembly, "ReadVector2") },
                { Weaver.vector3Type.FullName, Resolvers.ResolveMethod(networkReaderType, CurrentAssembly, "ReadVector3") },
                { Weaver.vector4Type.FullName, Resolvers.ResolveMethod(networkReaderType, CurrentAssembly, "ReadVector4") },
                { Weaver.vector2IntType.FullName, Resolvers.ResolveMethod(networkReaderType, CurrentAssembly, "ReadVector2Int") },
                { Weaver.vector3IntType.FullName, Resolvers.ResolveMethod(networkReaderType, CurrentAssembly, "ReadVector3Int") },
                { Weaver.colorType.FullName, Resolvers.ResolveMethod(networkReaderType, CurrentAssembly, "ReadColor") },
                { Weaver.color32Type.FullName, Resolvers.ResolveMethod(networkReaderType, CurrentAssembly, "ReadColor32") },
                { Weaver.quaternionType.FullName, Resolvers.ResolveMethod(networkReaderType, CurrentAssembly, "ReadQuaternion") },
                { Weaver.rectType.FullName, Resolvers.ResolveMethod(networkReaderType, CurrentAssembly, "ReadRect") },
                { Weaver.planeType.FullName, Resolvers.ResolveMethod(networkReaderType, CurrentAssembly, "ReadPlane") },
                { Weaver.rayType.FullName, Resolvers.ResolveMethod(networkReaderType, CurrentAssembly, "ReadRay") },
                { Weaver.matrixType.FullName, Resolvers.ResolveMethod(networkReaderType, CurrentAssembly, "ReadMatrix4x4") },
                { Weaver.guidType.FullName, Resolvers.ResolveMethod(networkReaderType, CurrentAssembly, "ReadGuid") },
                { Weaver.gameObjectType.FullName, Resolvers.ResolveMethod(networkReaderType, CurrentAssembly, "ReadGameObject") },
                { Weaver.NetworkIdentityType.FullName, Resolvers.ResolveMethod(networkReaderType, CurrentAssembly, "ReadNetworkIdentity") },
                { Weaver.transformType.FullName, Resolvers.ResolveMethod(networkReaderType, CurrentAssembly, "ReadTransform") },
                { "System.Byte[]", Resolvers.ResolveMethod(networkReaderType, CurrentAssembly, "ReadBytesAndSize") },
                { "System.ArraySegment`1<System.Byte>", Resolvers.ResolveMethod(networkReaderType, CurrentAssembly, "ReadBytesAndSizeSegment") }
            };
        }


        public static MethodReference GetReadFunc(TypeReference variable, int recursionCount = 0)
        {
            if (readFuncs.TryGetValue(variable.FullName, out MethodReference foundFunc))
            {
                if (foundFunc.ReturnType.IsArray == variable.IsArray)
                {
                    return foundFunc;
                }
            }

            TypeDefinition td = variable.Resolve();
            if (td == null)
            {
                Weaver.Error($"{variable} is not a supported type");
                return null;
            }

            if (variable.IsByReference)
            {
                // error??
                Weaver.Error($"{variable} is not a supported reference type");
                return null;
            }

            MethodDefinition newReaderFunc;

            if (variable.IsArray)
            {
                newReaderFunc = GenerateArrayReadFunc(variable, recursionCount);
            }
            else if (td.IsEnum)
            {
                return GetReadFunc(td.GetEnumUnderlyingType(), recursionCount);
            }
<<<<<<< HEAD
            else if (GetCustomReader(td, out MethodReference customReaderFunc))
            {
                readFuncs[variable.FullName] = customReaderFunc;
                return customReaderFunc;
=======
            else if (variable.FullName.StartsWith("System.ArraySegment`1", System.StringComparison.Ordinal))
            {
                newReaderFunc = GenerateArraySegmentReadFunc(variable, recursionCount);
>>>>>>> 246a5511
            }
            else
            {
                newReaderFunc = GenerateStructReadFunction(variable, recursionCount);
            }

            if (newReaderFunc == null)
            {
                Weaver.Error($"{variable} is not a supported type");
                return null;
            }
            RegisterReadFunc(variable.FullName, newReaderFunc);
            return newReaderFunc;
        }

        /* 
         * Finds OnDeserialize functions provided by the user, and uses them as readers
         * For example:
         * 
         * class ScriptableQuest 
         * {
         *     public static Dictionary<int, ScriptableQuest> quests = new Dictionary<int, ScriptableQuest>();
         * 
         *     [NetworkReader]        
         *     public static ScriptableQuest OnDeserialize(NetworkReader reader) 
         *     {
         *        int id = reader.ReadInt32();
         *        return quests[id];
         *     }
         * }        
         */
        static bool GetCustomReader(TypeDefinition td, out MethodReference newReaderFunc)
        {
            newReaderFunc = default;

            foreach (MethodDefinition md in td.Methods)
            {
                if (md.IsStatic && md.HasAttributte("Mirror.NetworkReaderAttribute"))
                {
                    if (md.Parameters.Count != 1)
                    {
                        Weaver.Error($"{md.FullName} should be static and receive only a NetworkReader");
                        return false;
                    }

                    if (md.Parameters[0].ParameterType.FullName != Weaver.NetworkReaderType.FullName)
                    {
                        Weaver.Error($"{md.FullName} should be static and receive only a NetworkReader");
                        return false;
                    }
                    if (md.ReturnType.Resolve() != td)
                    {
                        Weaver.Error($"{md.FullName} should be static and return ${td.FullName}");
                        return false;
                    }

                    newReaderFunc = Weaver.CurrentAssembly.MainModule.ImportReference(md);
                    return true;
                }
            }
            return false;
        }

        static void RegisterReadFunc(string name, MethodDefinition newReaderFunc)
        {
            readFuncs[name] = newReaderFunc;
            Weaver.WeaveLists.generatedReadFunctions.Add(newReaderFunc);

            Weaver.ConfirmGeneratedCodeClass();
            Weaver.WeaveLists.generateContainerClass.Methods.Add(newReaderFunc);
        }

        static MethodDefinition GenerateArrayReadFunc(TypeReference variable, int recursionCount)
        {
            if (!variable.IsArrayType())
            {
                Weaver.Error($"{variable} is an unsupported type. Jagged and multidimensional arrays are not supported");
                return null;
            }

            TypeReference elementType = variable.GetElementType();
            MethodReference elementReadFunc = GetReadFunc(elementType, recursionCount + 1);
            if (elementReadFunc == null)
            {
                return null;
            }

            string functionName = "_ReadArray" + variable.GetElementType().Name + "_";
            if (variable.DeclaringType != null)
            {
                functionName += variable.DeclaringType.Name;
            }
            else
            {
                functionName += "None";
            }

            // create new reader for this type
            MethodDefinition readerFunc = new MethodDefinition(functionName,
                    MethodAttributes.Public |
                    MethodAttributes.Static |
                    MethodAttributes.HideBySig,
                    variable);

            readerFunc.Parameters.Add(new ParameterDefinition("reader", ParameterAttributes.None, Weaver.CurrentAssembly.MainModule.ImportReference(Weaver.NetworkReaderType)));

            readerFunc.Body.Variables.Add(new VariableDefinition(Weaver.int32Type));
            readerFunc.Body.Variables.Add(new VariableDefinition(variable));
            readerFunc.Body.Variables.Add(new VariableDefinition(Weaver.int32Type));
            readerFunc.Body.InitLocals = true;

            ILProcessor worker = readerFunc.Body.GetILProcessor();

            // int length = reader.ReadPackedInt32();
            worker.Append(worker.Create(OpCodes.Ldarg_0));
            worker.Append(worker.Create(OpCodes.Call, Weaver.NetworkReaderReadPackedInt32));
            worker.Append(worker.Create(OpCodes.Stloc_0));

            // if (length < 0) {
            //    return null
            // }
            worker.Append(worker.Create(OpCodes.Ldloc_0));
            worker.Append(worker.Create(OpCodes.Ldc_I4_0));
            Instruction labelEmptyArray = worker.Create(OpCodes.Nop);
            worker.Append(worker.Create(OpCodes.Bge, labelEmptyArray));
            // return null
            worker.Append(worker.Create(OpCodes.Ldnull));
            worker.Append(worker.Create(OpCodes.Ret));
            worker.Append(labelEmptyArray);


            // T value = new T[length];
            worker.Append(worker.Create(OpCodes.Ldloc_0));
            worker.Append(worker.Create(OpCodes.Newarr, variable.GetElementType()));
            worker.Append(worker.Create(OpCodes.Stloc_1));


            // for (int i=0; i< length ; i++) {
            worker.Append(worker.Create(OpCodes.Ldc_I4_0));
            worker.Append(worker.Create(OpCodes.Stloc_2));
            Instruction labelHead = worker.Create(OpCodes.Nop);
            worker.Append(worker.Create(OpCodes.Br, labelHead));

            // loop body
            Instruction labelBody = worker.Create(OpCodes.Nop);
            worker.Append(labelBody);
            // value[i] = reader.ReadT();
            worker.Append(worker.Create(OpCodes.Ldloc_1));
            worker.Append(worker.Create(OpCodes.Ldloc_2));
            worker.Append(worker.Create(OpCodes.Ldelema, variable.GetElementType()));
            worker.Append(worker.Create(OpCodes.Ldarg_0));
            worker.Append(worker.Create(OpCodes.Call, elementReadFunc));
            worker.Append(worker.Create(OpCodes.Stobj, variable.GetElementType()));


            worker.Append(worker.Create(OpCodes.Ldloc_2));
            worker.Append(worker.Create(OpCodes.Ldc_I4_1));
            worker.Append(worker.Create(OpCodes.Add));
            worker.Append(worker.Create(OpCodes.Stloc_2));

            // loop while check
            worker.Append(labelHead);
            worker.Append(worker.Create(OpCodes.Ldloc_2));
            worker.Append(worker.Create(OpCodes.Ldloc_0));
            worker.Append(worker.Create(OpCodes.Blt, labelBody));

            // return value;
            worker.Append(worker.Create(OpCodes.Ldloc_1));
            worker.Append(worker.Create(OpCodes.Ret));
            return readerFunc;
        }

        static MethodDefinition GenerateArraySegmentReadFunc(TypeReference variable, int recursionCount)
        {
            GenericInstanceType genericInstance = (GenericInstanceType)variable;
            TypeReference elementType = genericInstance.GenericArguments[0];

            MethodReference elementReadFunc = GetReadFunc(elementType, recursionCount + 1);
            if (elementReadFunc == null)
            {
                return null;
            }

            string functionName = "_ReadArraySegment_" + variable.GetElementType().Name + "_";
            if (variable.DeclaringType != null)
            {
                functionName += variable.DeclaringType.Name;
            }
            else
            {
                functionName += "None";
            }

            // create new reader for this type
            MethodDefinition readerFunc = new MethodDefinition(functionName,
                    MethodAttributes.Public |
                    MethodAttributes.Static |
                    MethodAttributes.HideBySig,
                    variable);

            readerFunc.Parameters.Add(new ParameterDefinition("reader", ParameterAttributes.None, Weaver.CurrentAssembly.MainModule.ImportReference(Weaver.NetworkReaderType)));

            // int lengh
            readerFunc.Body.Variables.Add(new VariableDefinition(Weaver.int32Type));
            // T[] array
            readerFunc.Body.Variables.Add(new VariableDefinition(elementType.MakeArrayType()));
            // int i;
            readerFunc.Body.Variables.Add(new VariableDefinition(Weaver.int32Type));
            readerFunc.Body.InitLocals = true;

            ILProcessor worker = readerFunc.Body.GetILProcessor();
            
            // int length = reader.ReadPackedInt32();
            worker.Append(worker.Create(OpCodes.Ldarg_0));
            worker.Append(worker.Create(OpCodes.Call, Weaver.NetworkReaderReadPackedInt32));
            worker.Append(worker.Create(OpCodes.Stloc_0));
            
            // T[] array = new int[length]
            worker.Append(worker.Create(OpCodes.Ldloc_0));
            worker.Append(worker.Create(OpCodes.Newarr, elementType));
            worker.Append(worker.Create(OpCodes.Stloc_1));


            // loop through array and deserialize each element
            // generates code like this
            // for (int i=0; i< length ; i++) 
            // {
            //     value[i] = reader.ReadXXX();
            // }
            worker.Append(worker.Create(OpCodes.Ldc_I4_0));
            worker.Append(worker.Create(OpCodes.Stloc_2));
            Instruction labelHead = worker.Create(OpCodes.Nop);
            worker.Append(worker.Create(OpCodes.Br, labelHead));

            // loop body
            Instruction labelBody = worker.Create(OpCodes.Nop);
            worker.Append(labelBody);
            {
                // value[i] = reader.ReadT();
                worker.Append(worker.Create(OpCodes.Ldloc_1));
                worker.Append(worker.Create(OpCodes.Ldloc_2));
                worker.Append(worker.Create(OpCodes.Ldelema, elementType));
                worker.Append(worker.Create(OpCodes.Ldarg_0));
                worker.Append(worker.Create(OpCodes.Call, elementReadFunc));
                worker.Append(worker.Create(OpCodes.Stobj, elementType));
            }

            worker.Append(worker.Create(OpCodes.Ldloc_2));
            worker.Append(worker.Create(OpCodes.Ldc_I4_1));
            worker.Append(worker.Create(OpCodes.Add));
            worker.Append(worker.Create(OpCodes.Stloc_2));

            // loop while check
            worker.Append(labelHead);
            worker.Append(worker.Create(OpCodes.Ldloc_2));
            worker.Append(worker.Create(OpCodes.Ldloc_0));
            worker.Append(worker.Create(OpCodes.Blt, labelBody));
            
            // return new ArraySegment<T>(array);
            worker.Append(worker.Create(OpCodes.Ldloc_1));
            worker.Append(worker.Create(OpCodes.Newobj, Weaver.ArraySegmentConstructorReference.MakeHostInstanceGeneric(genericInstance)));
            worker.Append(worker.Create(OpCodes.Ret));
            return readerFunc;
        }

        static MethodDefinition GenerateStructReadFunction(TypeReference variable, int recursionCount)
        {
            if (recursionCount > MaxRecursionCount)
            {
                Weaver.Error($"{variable} can't be deserialized because it references itself");
                return null;
            }

            if (!Weaver.IsValidTypeToGenerate(variable.Resolve()))
            {
                return null;
            }

            string functionName = "_Read" + variable.Name + "_";
            if (variable.DeclaringType != null)
            {
                functionName += variable.DeclaringType.Name;
            }
            else
            {
                functionName += "None";
            }

            // create new reader for this type
            MethodDefinition readerFunc = new MethodDefinition(functionName,
                    MethodAttributes.Public |
                    MethodAttributes.Static |
                    MethodAttributes.HideBySig,
                    variable);

            // create local for return value
            readerFunc.Body.Variables.Add(new VariableDefinition(variable));
            readerFunc.Body.InitLocals = true;

            readerFunc.Parameters.Add(new ParameterDefinition("reader", ParameterAttributes.None, Weaver.CurrentAssembly.MainModule.ImportReference(Weaver.NetworkReaderType)));

            ILProcessor worker = readerFunc.Body.GetILProcessor();

            if (variable.IsValueType)
            {
                // structs are created with Initobj
                worker.Append(worker.Create(OpCodes.Ldloca, 0));
                worker.Append(worker.Create(OpCodes.Initobj, variable));
            }
            else
            {
                // classes are created with their constructor

                MethodDefinition ctor = Resolvers.ResolveDefaultPublicCtor(variable);
                if (ctor == null)
                {
                    Weaver.Error($"{variable} can't be deserialized bcause i has no default constructor");
                    return null;
                }

                worker.Append(worker.Create(OpCodes.Newobj, ctor));
                worker.Append(worker.Create(OpCodes.Stloc_0));
            }

            uint fields = 0;
            foreach (FieldDefinition field in variable.Resolve().Fields)
            {
                if (field.IsStatic || field.IsPrivate)
                    continue;

                // mismatched ldloca/ldloc for struct/class combinations is invalid IL, which causes crash at runtime
                OpCode opcode = variable.IsValueType ? OpCodes.Ldloca : OpCodes.Ldloc;
                worker.Append(worker.Create(opcode, 0));

                MethodReference readFunc = GetReadFunc(field.FieldType, recursionCount + 1);
                if (readFunc != null)
                {
                    worker.Append(worker.Create(OpCodes.Ldarg_0));
                    worker.Append(worker.Create(OpCodes.Call, readFunc));
                }
                else
                {
                    Weaver.Error($"{field} has an unsupported type");
                    return null;
                }

                worker.Append(worker.Create(OpCodes.Stfld, field));
                fields++;
            }
            if (fields == 0)
            {
                Log.Warning($"{variable} has no public or non-static fields to deserialize");
            }

            worker.Append(worker.Create(OpCodes.Ldloc_0));
            worker.Append(worker.Create(OpCodes.Ret));
            return readerFunc;
        }

    }

}<|MERGE_RESOLUTION|>--- conflicted
+++ resolved
@@ -87,16 +87,14 @@
             {
                 return GetReadFunc(td.GetEnumUnderlyingType(), recursionCount);
             }
-<<<<<<< HEAD
             else if (GetCustomReader(td, out MethodReference customReaderFunc))
             {
                 readFuncs[variable.FullName] = customReaderFunc;
                 return customReaderFunc;
-=======
+            }
             else if (variable.FullName.StartsWith("System.ArraySegment`1", System.StringComparison.Ordinal))
             {
                 newReaderFunc = GenerateArraySegmentReadFunc(variable, recursionCount);
->>>>>>> 246a5511
             }
             else
             {
