# Transports Overview
Mirror is a high level Networking Library that can use several different low level transports.
To use a transport, simply add it as component to the NetworkManager and drag it into the NetworkManager's Transport field.

<<<<<<< HEAD
<<<<<<< HEAD:doc/articles/Transports/index.md
# Transports Overview

=======
>>>>>>> master:doc/Transports/index.md
-   [TCP - Telepathy](Telepathy.md)  
=======
-   [TCP - Telepathy](Telepathy.md)
>>>>>>> 1eae07fa
    Simple, message based, MMO Scale TCP networking in C#. And no magic.
-   [UDP - Ignorance](Ignorance.md)
    Ignorance implements a reliable and unreliable sequenced UDP transport based on ENet.
-   [UDP - LiteNetLib4Mirror](LiteNetLib4Mirror.md)
    LiteNetLib4Mirror implements a UDP transport based on LiteNetLib with Network Discovery and uPnP included.
-   [WebGL - WebSockets](WebSockets.md)
    WebSockets transport layer for Mirror that target WebGL clients, without relying on Unity's stodgy old LLAPI.
-   [Steam - Fizzy](Fizzy.md)
    A complete rebuild utilising Async (Previously SteamNetNetworkTransport) of a Steam P2P network transport layer.
<<<<<<< HEAD
-   [Multiplexer - Multiplexer](Multiplexer.md)  
    Multiplexer is a bridging transport to allow a server to handle clients on different transports concurrnently, for example desktop clients using Telepathy together with WebGL clients using Websockets.
<<<<<<< HEAD:doc/articles/Transports/index.md
-   [Socket Server - Insight](Insight.md)  
    Insight is a simple Socket Server for Unity and Mirror.
=======
>>>>>>> master:doc/Transports/index.md
=======
-   [Multiplexer - Multiplexer](Multiplexer.md)
    Multiplexer is a bridging transport to allow a server to handle clients on different transports concurrnently, for example desktop clients using Telepathy together with WebGL clients using Websockets.
-   [Fallback](Fallback.md)
    Fallback is a compatibility transport for transports that don't run on all platforms and need fallback options to cover all other platforms.
>>>>>>> 1eae07fa
<|MERGE_RESOLUTION|>--- conflicted
+++ resolved
@@ -2,16 +2,7 @@
 Mirror is a high level Networking Library that can use several different low level transports.
 To use a transport, simply add it as component to the NetworkManager and drag it into the NetworkManager's Transport field.
 
-<<<<<<< HEAD
-<<<<<<< HEAD:doc/articles/Transports/index.md
-# Transports Overview
-
-=======
->>>>>>> master:doc/Transports/index.md
--   [TCP - Telepathy](Telepathy.md)  
-=======
 -   [TCP - Telepathy](Telepathy.md)
->>>>>>> 1eae07fa
     Simple, message based, MMO Scale TCP networking in C#. And no magic.
 -   [UDP - Ignorance](Ignorance.md)
     Ignorance implements a reliable and unreliable sequenced UDP transport based on ENet.
@@ -21,17 +12,7 @@
     WebSockets transport layer for Mirror that target WebGL clients, without relying on Unity's stodgy old LLAPI.
 -   [Steam - Fizzy](Fizzy.md)
     A complete rebuild utilising Async (Previously SteamNetNetworkTransport) of a Steam P2P network transport layer.
-<<<<<<< HEAD
--   [Multiplexer - Multiplexer](Multiplexer.md)  
-    Multiplexer is a bridging transport to allow a server to handle clients on different transports concurrnently, for example desktop clients using Telepathy together with WebGL clients using Websockets.
-<<<<<<< HEAD:doc/articles/Transports/index.md
--   [Socket Server - Insight](Insight.md)  
-    Insight is a simple Socket Server for Unity and Mirror.
-=======
->>>>>>> master:doc/Transports/index.md
-=======
 -   [Multiplexer - Multiplexer](Multiplexer.md)
     Multiplexer is a bridging transport to allow a server to handle clients on different transports concurrnently, for example desktop clients using Telepathy together with WebGL clients using Websockets.
 -   [Fallback](Fallback.md)
-    Fallback is a compatibility transport for transports that don't run on all platforms and need fallback options to cover all other platforms.
->>>>>>> 1eae07fa
+    Fallback is a compatibility transport for transports that don't run on all platforms and need fallback options to cover all other platforms.