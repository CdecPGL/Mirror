# Getting Started

This document describes steps to creating a multiplayer game with Mirror. The process described here is a simplified, higher level version of the actual process for a real game; it doesn’t always work exactly like this, but it provides a basic recipe for the process.

## Video tutorials

Check out these [awesome videos](https://www.youtube.com/playlist?list=PLkx8oFug638oBYF5EOwsSS-gOVBXj1dkP) showing you how to get started with mirror. Courtesy of [First Gear Games](https://www.youtube.com/channel/UCGIF1XekJqHYIafvE7l0c2A) also known as Punfish in discord.

## Script Templates
-   Create new Network Behaviours and other common scripts faster

See [Script Templates](ScriptTemplates.md).

## NetworkManager set-up
-   Add a new game object to the Scene and rename it “NetworkManager”.
-   Add the NetworkManager component to the “NetworkManager” game object.
-   Add the NetworkManagerHUD component to the game object. This provides the default UI for managing the network game state.

<<<<<<< HEAD:doc/articles/General/Start.md
-   Add a new game object to the Scene and rename it “NetworkManager”.

-   Add the NetworkManager component to the “NetworkManager” game object.

-   Add the NetworkManagerHUD component to the game object. This provides the default UI for managing the network game state.

See [Using the NetworkManager](../Components/NetworkManager.md).

## Player Prefab

-   Find the Prefab for the player game object in the game, or create a Prefab from the player game object

=======
See [Using the NetworkManager](../Components/NetworkManager.md).

## Player Prefab
-   Find the Prefab for the player game object in the game, or create a Prefab from the player game object
>>>>>>> master:doc/General/Start.md
-   Add the NetworkIdentity component to the player Prefab
<<<<<<< HEAD

-   Check the LocalPlayerAuthority box on the NetworkIdentity

=======
>>>>>>> 3bc38d89
-   Set the `playerPrefab` in the NetworkManager’s Spawn Info section to the player Prefab
<<<<<<< HEAD:doc/articles/General/Start.md

-   Remove the player game object instance from the Scene if it exists in the Scene

See [Player Objects](../Concepts/GameObjects/SpawnPlayer.md) for more information.
=======
-   Remove the player game object instance from the Scene if it exists in the Scene

See [Player Objects](../Guides/GameObjects/SpawnPlayer.md) for more information.
>>>>>>> master:doc/General/Start.md

## Player movement
-   Add a NetworkTransform component to the player Prefab
<<<<<<< HEAD

-   Update input and control scripts to respect `isLocalPlayer`

-   Fix Camera to use spawned player and `isLocalPlayer`
=======
-   Check the Client Authority checkbox on the component.
-   Update input and control scripts to respect `isLocalPlayer`
-   Override OnStartLocalPlayer to take control of the Main Camera in the scene for the player.
>>>>>>> 3bc38d89

For example, this script only processes input for the local player:

``` cs
using UnityEngine;
using Mirror;

public class Controls : NetworkBehaviour
{
    void Update()
    {
        if (!isLocalPlayer)
        {
            // exit from update if this is not the local player
            return;
        }

        // handle player input for movement
    }
}
```

## Basic player game state
-   Make scripts that contain important data into NetworkBehaviours instead of MonoBehaviours

-   Make important member variables into SyncVars

<<<<<<< HEAD:doc/articles/General/Start.md
See [State Synchronization](../Concepts/StateSync.md).
=======
See [State Synchronization](../Guides/Sync/index.md).
>>>>>>> master:doc/General/Start.md

## Networked actions
-   Make scripts that perform important actions into NetworkBehaviours instead of MonoBehaviours

-   Update functions that perform important player actions to be commands

<<<<<<< HEAD:doc/articles/General/Start.md
See [Networked Actions](../Concepts/Communications/index.md).
=======
See [Networked Actions](../Guides/Communications/index.md).
>>>>>>> master:doc/General/Start.md

## Non-player game objects

Fix non-player prefabs such as enemies:
-   Add the NetworkIdentify component

-   Add the NetworkTransform component

-   Register spawnable Prefabs with the NetworkManager

-   Update scripts with game state and actions

## Spawners
-   Potentially change spawner scripts to be NetworkBehaviours

-   Modify spawners to only run on the server (use isServer property or the `OnStartServer()` function)
<<<<<<< HEAD:doc/articles/General/Start.md

-   Call `NetworkServer.Spawn()` for created game objects

## Spawn positions for players

-   Add a new game object and place it at player’s start location

=======
-   Call `NetworkServer.Spawn()` for created game objects

## Spawn positions for players
-   Add a new game object and place it at player’s start location
>>>>>>> master:doc/General/Start.md
-   Add the NetworkStartPosition component to the new game object<|MERGE_RESOLUTION|>--- conflicted
+++ resolved
@@ -16,56 +16,21 @@
 -   Add the NetworkManager component to the “NetworkManager” game object.
 -   Add the NetworkManagerHUD component to the game object. This provides the default UI for managing the network game state.
 
-<<<<<<< HEAD:doc/articles/General/Start.md
--   Add a new game object to the Scene and rename it “NetworkManager”.
-
--   Add the NetworkManager component to the “NetworkManager” game object.
-
--   Add the NetworkManagerHUD component to the game object. This provides the default UI for managing the network game state.
-
-See [Using the NetworkManager](../Components/NetworkManager.md).
-
-## Player Prefab
-
--   Find the Prefab for the player game object in the game, or create a Prefab from the player game object
-
-=======
 See [Using the NetworkManager](../Components/NetworkManager.md).
 
 ## Player Prefab
 -   Find the Prefab for the player game object in the game, or create a Prefab from the player game object
->>>>>>> master:doc/General/Start.md
 -   Add the NetworkIdentity component to the player Prefab
-<<<<<<< HEAD
-
--   Check the LocalPlayerAuthority box on the NetworkIdentity
-
-=======
->>>>>>> 3bc38d89
 -   Set the `playerPrefab` in the NetworkManager’s Spawn Info section to the player Prefab
-<<<<<<< HEAD:doc/articles/General/Start.md
-
--   Remove the player game object instance from the Scene if it exists in the Scene
-
-See [Player Objects](../Concepts/GameObjects/SpawnPlayer.md) for more information.
-=======
 -   Remove the player game object instance from the Scene if it exists in the Scene
 
 See [Player Objects](../Guides/GameObjects/SpawnPlayer.md) for more information.
->>>>>>> master:doc/General/Start.md
 
 ## Player movement
 -   Add a NetworkTransform component to the player Prefab
-<<<<<<< HEAD
-
--   Update input and control scripts to respect `isLocalPlayer`
-
--   Fix Camera to use spawned player and `isLocalPlayer`
-=======
 -   Check the Client Authority checkbox on the component.
 -   Update input and control scripts to respect `isLocalPlayer`
 -   Override OnStartLocalPlayer to take control of the Main Camera in the scene for the player.
->>>>>>> 3bc38d89
 
 For example, this script only processes input for the local player:
 
@@ -90,53 +55,29 @@
 
 ## Basic player game state
 -   Make scripts that contain important data into NetworkBehaviours instead of MonoBehaviours
-
 -   Make important member variables into SyncVars
 
-<<<<<<< HEAD:doc/articles/General/Start.md
-See [State Synchronization](../Concepts/StateSync.md).
-=======
 See [State Synchronization](../Guides/Sync/index.md).
->>>>>>> master:doc/General/Start.md
 
 ## Networked actions
 -   Make scripts that perform important actions into NetworkBehaviours instead of MonoBehaviours
-
 -   Update functions that perform important player actions to be commands
 
-<<<<<<< HEAD:doc/articles/General/Start.md
-See [Networked Actions](../Concepts/Communications/index.md).
-=======
 See [Networked Actions](../Guides/Communications/index.md).
->>>>>>> master:doc/General/Start.md
 
 ## Non-player game objects
 
 Fix non-player prefabs such as enemies:
 -   Add the NetworkIdentify component
-
 -   Add the NetworkTransform component
-
 -   Register spawnable Prefabs with the NetworkManager
-
 -   Update scripts with game state and actions
 
 ## Spawners
 -   Potentially change spawner scripts to be NetworkBehaviours
-
 -   Modify spawners to only run on the server (use isServer property or the `OnStartServer()` function)
-<<<<<<< HEAD:doc/articles/General/Start.md
-
--   Call `NetworkServer.Spawn()` for created game objects
-
-## Spawn positions for players
-
--   Add a new game object and place it at player’s start location
-
-=======
 -   Call `NetworkServer.Spawn()` for created game objects
 
 ## Spawn positions for players
 -   Add a new game object and place it at player’s start location
->>>>>>> master:doc/General/Start.md
 -   Add the NetworkStartPosition component to the new game object