using System;
using System.Collections.Generic;
using System.ComponentModel;
using System.Security.Cryptography;
using UnityEngine;
using UnityEngine.Serialization;
#if UNITY_EDITOR
using UnityEditor;
#if UNITY_2018_3_OR_NEWER
using UnityEditor.Experimental.SceneManagement;
#endif
#endif

namespace Mirror
{
    /// <summary>
    /// The NetworkIdentity identifies objects across the network, between server and clients. Its primary data is a NetworkInstanceId which is allocated by the server and then set on clients. This is used in network communications to be able to lookup game objects on different machines.
    /// </summary>
    /// <remarks>
    /// <para>The NetworkIdentity is used to synchronize information in the object with the network. Only the server should create instances of objects which have NetworkIdentity as otherwise they will not be properly connected to the system.</para>
    /// <para>For complex objects with a hierarchy of subcomponents, the NetworkIdentity must be on the root of the hierarchy. It is not supported to have multiple NetworkIdentity components on subcomponents of a hierarchy.</para>
    /// <para>NetworkBehaviour scripts require a NetworkIdentity on the game object to be able to function.</para>
    /// <para>The NetworkIdentity manages the dirty state of the NetworkBehaviours of the object. When it discovers that NetworkBehaviours are dirty, it causes an update packet to be created and sent to clients.</para>
    /// <para>The flow for serialization updates managed by the NetworkIdentity is:</para>
    /// <para>* Each NetworkBehaviour has a dirty mask. This mask is available inside OnSerialize as syncVarDirtyBits</para>
    /// <para>* Each SyncVar in a NetworkBehaviour script is assigned a bit in the dirty mask.</para>
    /// <para>* Changing the value of SyncVars causes the bit for that SyncVar to be set in the dirty mask</para>
    /// <para>* Alternatively, calling SetDirtyBit() writes directly to the dirty mask</para>
    /// <para>* NetworkIdentity objects are checked on the server as part of it&apos;s update loop</para>
    /// <para>* If any NetworkBehaviours on a NetworkIdentity are dirty, then an UpdateVars packet is created for that object</para>
    /// <para>* The UpdateVars packet is populated by calling OnSerialize on each NetworkBehaviour on the object</para>
    /// <para>* NetworkBehaviours that are NOT dirty write a zero to the packet for their dirty bits</para>
    /// <para>* NetworkBehaviours that are dirty write their dirty mask, then the values for the SyncVars that have changed</para>
    /// <para>* If OnSerialize returns true for a NetworkBehaviour, the dirty mask is reset for that NetworkBehaviour, so it will not send again until its value changes.</para>
    /// <para>* The UpdateVars packet is sent to ready clients that are observing the object</para>
    /// <para>On the client:</para>
    /// <para>* an UpdateVars packet is received for an object</para>
    /// <para>* The OnDeserialize function is called for each NetworkBehaviour script on the object</para>
    /// <para>* Each NetworkBehaviour script on the object reads a dirty mask.</para>
    /// <para>* If the dirty mask for a NetworkBehaviour is zero, the OnDeserialize functions returns without reading any more</para>
    /// <para>* If the dirty mask is non-zero value, then the OnDeserialize function reads the values for the SyncVars that correspond to the dirty bits that are set</para>
    /// <para>* If there are SyncVar hook functions, those are invoked with the value read from the stream.</para>
    /// </remarks>
    [ExecuteInEditMode]
    [DisallowMultipleComponent]
    [AddComponentMenu("Network/NetworkIdentity")]
    [HelpURL("https://mirror-networking.com/xmldocs/articles/Components/NetworkIdentity.html")]
    public sealed class NetworkIdentity : MonoBehaviour
    {
        // configuration
        bool m_IsServer;
        NetworkBehaviour[] networkBehavioursCache;

        // member used to mark a identity for future reset
        // check MarkForReset for more information.
        bool m_Reset;

        /// <summary>
        /// Returns true if running as a client and this object was spawned by a server.
        /// </summary>
        public bool isClient { get; internal set; }

        /// <summary>
        /// Returns true if NetworkServer.active and server is not stopped.
        /// </summary>
        public bool isServer
        {
            get => m_IsServer && NetworkServer.active && netId != 0;
            internal set => m_IsServer = value;
        }

        /// <summary>
        /// This returns true if this object is the one that represents the player on the local machine.
        /// <para>This is set when the server has spawned an object for this particular client.</para>
        /// </summary>
        public bool isLocalPlayer { get; private set; }

        internal bool pendingOwner { get; set; }

        /// <summary>
        /// This returns true if this object is the authoritative version of the object in the distributed network application.
        /// <para>This value is determined at runtime, as opposed to localPlayerAuthority which is set on the prefab. For most objects, authority is held by the server / host. For objects with localPlayerAuthority set, authority is held by the client of that player.</para>
        /// <para>For objects that had their authority set by AssignClientAuthority on the server, this will be true on the client that owns the object. NOT on other clients.</para>
        /// </summary>
        public bool hasAuthority { get; private set; }

        /// <summary>
        /// The set of network connections (players) that can see this object.
        /// <para>null until OnStartServer was called. this is necessary for SendTo* to work properly in server-only mode.</para>
        /// </summary>
        public Dictionary<int, NetworkConnection> observers;

        /// <summary>
        /// Unique identifier for this particular object instance, used for tracking objects between networked clients and the server.
        /// <para>This is a unique identifier for this particular GameObject instance. Use it to track GameObjects between networked clients and the server.</para>
        /// </summary>
        public uint netId { get; internal set; }

        /// <summary>
        /// A unique identifier for NetworkIdentity objects within a scene.
        /// <para>This is used for spawning scene objects on clients.</para>
        /// </summary>
        public ulong sceneId => m_SceneId;

        /// <summary>
        /// Flag to make this object only exist when the game is running as a server (or host).
        /// </summary>
        [FormerlySerializedAs("m_ServerOnly")]
        public bool serverOnly;

        /// <summary>
        /// localPlayerAuthority means that the client of the "owning" player has authority over their own player object.
        /// <para>Authority for this object will be on the player's client. So hasAuthority will be true on that client - and false on the server and on other clients.</para>
        /// </summary>
        [FormerlySerializedAs("m_LocalPlayerAuthority")]
        public bool localPlayerAuthority;

        /// <summary>
        /// The client that has authority for this object. This will be null if no client has authority.
        /// <para>This is set for player objects with localPlayerAuthority, and for objects set with AssignClientAuthority, and spawned with SpawnWithClientAuthority.</para>
        /// </summary>
        public NetworkConnection clientAuthorityOwner { get; internal set; }

        /// <summary>
        /// The NetworkConnection associated with this NetworkIdentity. This is only valid for player objects on a local client.
        /// </summary>
        public NetworkConnection connectionToServer { get; internal set; }

        /// <summary>
        /// The NetworkConnection associated with this <see cref="NetworkIdentity">NetworkIdentity.</see> This is only valid for player objects on the server.
        /// <para>Use it to return details such as the connection&apos;s identity, IP address and ready status.</para>
        /// </summary>
        public NetworkConnection connectionToClient { get; internal set; }

        /// <summary>
        /// All spawned NetworkIdentities by netId. Available on server and client.
        /// </summary>
        public static readonly Dictionary<uint, NetworkIdentity> spawned = new Dictionary<uint, NetworkIdentity>();

        public NetworkBehaviour[] NetworkBehaviours => networkBehavioursCache = networkBehavioursCache ?? GetComponents<NetworkBehaviour>();

        [SerializeField] string m_AssetId;

        // the AssetId trick:
        // - ideally we would have a serialized 'Guid m_AssetId' but Unity can't
        //   serialize it because Guid's internal bytes are private
        // - UNET used 'NetworkHash128' originally, with byte0, ..., byte16
        //   which works, but it just unnecessary extra code
        // - using just the Guid string would work, but it's 32 chars long and
        //   would then be sent over the network as 64 instead of 16 bytes
        // -> the solution is to serialize the string internally here and then
        //    use the real 'Guid' type for everything else via .assetId
        /// <summary>
        /// Unique identifier used to find the source assets when server spawns the on clients.
        /// </summary>
        public Guid assetId
        {
            get
            {
#if UNITY_EDITOR
                // This is important because sometimes OnValidate does not run (like when adding view to prefab with no child links)
                if (string.IsNullOrEmpty(m_AssetId))
                    SetupIDs();
#endif
                // convert string to Guid and use .Empty to avoid exception if
                // we would use 'new Guid("")'
                return string.IsNullOrEmpty(m_AssetId) ? Guid.Empty : new Guid(m_AssetId);
            }
            internal set
            {
                string newAssetIdString = value.ToString("N");
                if (string.IsNullOrEmpty(m_AssetId) || m_AssetId == newAssetIdString)
                {
                    m_AssetId = newAssetIdString;
                }
                else Debug.LogWarning("SetDynamicAssetId object already has an assetId <" + m_AssetId + ">");
            }
        }

        // persistent scene id <sceneHash/32,sceneId/32>
        // (see AssignSceneID comments)
<<<<<<< HEAD
        [SerializeField] ulong m_SceneId;

        // keep track of all sceneIds to detect scene duplicates
        static readonly Dictionary<ulong, NetworkIdentity> sceneIds = new Dictionary<ulong, NetworkIdentity>();
=======
        //  suppress "Field 'NetworkIdentity.m_SceneId' is never assigned to, and will always have its default value 0"
        // when building standalone
        #pragma warning disable CS0649
        [SerializeField] ulong m_SceneId;
        #pragma warning restore CS0649

        // keep track of all sceneIds to detect scene duplicates
        static readonly Dictionary<ulong, NetworkIdentity> sceneIds = new Dictionary<ulong, NetworkIdentity>();

        public NetworkIdentity GetSceneIdenity(ulong id) => sceneIds[id];
>>>>>>> 958fc256

        // used when adding players
        internal void SetClientOwner(NetworkConnection conn)
        {
            if (clientAuthorityOwner != null)
            {
                Debug.LogError("SetClientOwner m_ClientAuthorityOwner already set!");
            }
            clientAuthorityOwner = conn;
            clientAuthorityOwner.AddOwnedObject(this);
        }

        internal void ForceAuthority(bool authority)
        {
            if (hasAuthority == authority)
            {
                return;
            }

            hasAuthority = authority;
            if (authority)
            {
                OnStartAuthority();
            }
            else
            {
                OnStopAuthority();
            }
        }

        static uint nextNetworkId = 1;
        internal static uint GetNextNetworkId() => nextNetworkId++;

        /// <summary>
        /// Resets nextNetworkId = 1
        /// </summary>
        public static void ResetNextNetworkId() => nextNetworkId = 1;

        /// <summary>
        /// The delegate type for the clientAuthorityCallback.
        /// </summary>
        /// <param name="conn">The network connection that is gaining or losing authority.</param>
        /// <param name="identity">The object whose client authority status is being changed.</param>
        /// <param name="authorityState">The new state of client authority of the object for the connection.</param>
        public delegate void ClientAuthorityCallback(NetworkConnection conn, NetworkIdentity identity, bool authorityState);

        /// <summary>
        /// A callback that can be populated to be notified when the client-authority state of objects changes.
        /// <para>Whenever an object is spawned using SpawnWithClientAuthority, or the client authority status of an object is changed with AssignClientAuthority or RemoveClientAuthority, then this callback will be invoked.</para>
        /// <para>This callback is used by the NetworkMigrationManager to distribute client authority state to peers for host migration. If the NetworkMigrationManager is not being used, this callback does not need to be populated.</para>
        /// </summary>
        public static ClientAuthorityCallback clientAuthorityCallback;

        // used when the player object for a connection changes
        internal void SetNotLocalPlayer()
        {
            isLocalPlayer = false;

            if (NetworkServer.active && NetworkServer.localClientActive)
            {
                // dont change authority for objects on the host
                return;
            }
            hasAuthority = false;
        }

        // this is used when a connection is destroyed, since the "observers" property is read-only
        internal void RemoveObserverInternal(NetworkConnection conn)
        {
            observers?.Remove(conn.connectionId);
        }

        void Awake()
        {
            // detect runtime sceneId duplicates, e.g. if a user tries to
            // Instantiate a sceneId object at runtime. if we don't detect it,
            // then the client won't know which of the two objects to use for a
            // SpawnSceneObject message, and it's likely going to be the wrong
            // object.
            //
            // This might happen if for example we have a Dungeon GameObject
            // which contains a Skeleton monster as child, and when a player
            // runs into the Dungeon we create a Dungeon Instance of that
            // Dungeon, which would duplicate a scene object.
            //
            // see also: https://github.com/vis2k/Mirror/issues/384
            if (Application.isPlaying && sceneId != 0)
            {
                if (sceneIds.TryGetValue(sceneId, out NetworkIdentity existing) && existing != this)
                {
                    Debug.LogError(name + "'s sceneId: " + sceneId.ToString("X") + " is already taken by: " + existing.name + ". Don't call Instantiate for NetworkIdentities that were in the scene since the beginning (aka scene objects). Otherwise the client won't know which object to use for a SpawnSceneObject message.");
                    Destroy(gameObject);
                }
                else
                {
                    sceneIds[sceneId] = this;
                }
            }
        }

        void OnValidate()
        {
#if UNITY_EDITOR
            if (serverOnly && localPlayerAuthority)
            {
                Debug.LogWarning("Disabling Local Player Authority for " + gameObject + " because it is server-only.");
                localPlayerAuthority = false;
            }

            SetupIDs();
#endif
        }

#if UNITY_EDITOR
        void AssignAssetID(GameObject prefab) => AssignAssetID(AssetDatabase.GetAssetPath(prefab));
        void AssignAssetID(string path) => m_AssetId = AssetDatabase.AssetPathToGUID(path);

        bool ThisIsAPrefab() => PrefabUtility.IsPartOfPrefabAsset(gameObject);

        bool ThisIsASceneObjectWithPrefabParent(out GameObject prefab)
        {
            prefab = null;

            if (!PrefabUtility.IsPartOfPrefabInstance(gameObject))
            {
                return false;
            }
            prefab = PrefabUtility.GetCorrespondingObjectFromSource(gameObject);

            if (prefab == null)
            {
                Debug.LogError("Failed to find prefab parent for scene object [name:" + gameObject.name + "]");
                return false;
            }
            return true;
        }

        static uint GetRandomUInt()
        {
            // use Crypto RNG to avoid having time based duplicates
            using (RNGCryptoServiceProvider rng = new RNGCryptoServiceProvider())
            {
                byte[] bytes = new byte[4];
                rng.GetBytes(bytes);
                return BitConverter.ToUInt32(bytes, 0);
            }
        }

        // persistent sceneId assignment
        // (because scene objects have no persistent unique ID in Unity)
        //
        // original UNET used OnPostProcessScene to assign an index based on
        // FindObjectOfType<NetworkIdentity> order.
        // -> this didn't work because FindObjectOfType order isn't deterministic.
        // -> one workaround is to sort them by sibling paths, but it can still
        //    get out of sync when we open scene2 in editor and we have
        //    DontDestroyOnLoad objects that messed with the sibling index.
        //
        // we absolutely need a persistent id. challenges:
        // * it needs to be 0 for prefabs
        //   => we set it to 0 in SetupIDs() if prefab!
        // * it needs to be only assigned in edit time, not at runtime because
        //   only the objects that were in the scene since beginning should have
        //   a scene id.
        //   => Application.isPlaying check solves that
        // * it needs to detect duplicated sceneIds after duplicating scene
        //   objects
        //   => sceneIds dict takes care of that
        // * duplicating the whole scene file shouldn't result in duplicate
        //   scene objects
        //   => buildIndex is shifted into sceneId for that.
        //   => if we have no scenes in build index then it doesn't matter
        //      because by definition a build can't switch to other scenes
        //   => if we do have scenes in build index then it will be != -1
        //   note: the duplicated scene still needs to be opened once for it to
        //          be set properly
        // * scene objects need the correct scene index byte even if the scene's
        //   build index was changed or a duplicated scene wasn't opened yet.
        //   => OnPostProcessScene is the only function that gets called for
        //      each scene before runtime, so this is where we set the scene
        //      byte.
        // * disabled scenes in build settings should result in same scene index
        //   in editor and in build
        //   => .gameObject.scene.buildIndex filters out disabled scenes by
        //      default
        // * generated sceneIds absolutely need to set scene dirty and force the
        //   user to resave.
        //   => Undo.RecordObject does that perfectly.
        // * sceneIds should never be generated temporarily for unopened scenes
        //   when building, otherwise editor and build get out of sync
        //   => BuildPipeline.isBuildingPlayer check solves that
        void AssignSceneID()
        {
            // we only ever assign sceneIds at edit time, never at runtime.
            // by definition, only the original scene objects should get one.
            // -> if we assign at runtime then server and client would generate
            //    different random numbers!
            if (Application.isPlaying)
                return;

            // no valid sceneId yet, or duplicate?
            bool duplicate = sceneIds.TryGetValue(m_SceneId, out NetworkIdentity existing) && existing != null && existing != this;
            if (m_SceneId == 0 || duplicate)
            {
                // clear in any case, because it might have been a duplicate
                m_SceneId = 0;

                // if a scene was never opened and we are building it, then a
                // sceneId would be assigned to build but not saved in editor,
                // resulting in them getting out of sync.
                // => don't ever assign temporary ids. they always need to be
                //    permanent
                // => throw an exception to cancel the build and let the user
                //    know how to fix it!
                if (BuildPipeline.isBuildingPlayer)
                    throw new Exception("Scene " + gameObject.scene.path + " needs to be opened and resaved before building, because the scene object " + name + " has no valid sceneId yet.");

                // if we generate the sceneId then we MUST be sure to set dirty
                // in order to save the scene object properly. otherwise it
                // would be regenerated every time we reopen the scene, and
                // upgrading would be very difficult.
                // -> Undo.RecordObject is the new EditorUtility.SetDirty!
                // -> we need to call it before changing.
                Undo.RecordObject(this, "Generated SceneId");

                // generate random sceneId part (0x00000000FFFFFFFF)
                uint randomId = GetRandomUInt();

                // only assign if not a duplicate of an existing scene id
                // (small chance, but possible)
                duplicate = sceneIds.TryGetValue(randomId, out existing) && existing != null && existing != this;
                if (!duplicate)
                {
                    m_SceneId = randomId;
                    //Debug.Log(name + " in scene=" + gameObject.scene.name + " sceneId assigned to: " + m_SceneId.ToString("X"));
                }
            }

            // add to sceneIds dict no matter what
            // -> even if we didn't generate anything new, because we still need
            //    existing sceneIds in there to check duplicates
            sceneIds[m_SceneId] = this;
        }

        // copy scene path hash into sceneId for scene objects.
        // this is the only way for scene file duplication to not contain
        // duplicate sceneIds as it seems.
        // -> sceneId before: 0x00000000AABBCCDD
        // -> then we clear the left 4 bytes, so that our 'OR' uses 0x00000000
        // -> then we OR the hash into the 0x00000000 part
        // -> buildIndex is not enough, because Editor and Build have different
        //    build indices if there are disabled scenes in build settings, and
        //    if no scene is in build settings then Editor and Build have
        //    different indices too (Editor=0, Build=-1)
        // => ONLY USE THIS FROM POSTPROCESSSCENE!
        [EditorBrowsable(EditorBrowsableState.Never)]
        public void SetSceneIdSceneHashPartInternal()
        {
            // get deterministic scene hash
            uint pathHash = (uint)gameObject.scene.path.GetStableHashCode();

            // shift hash from 0x000000FFFFFFFF to 0xFFFFFFFF00000000
            ulong shiftedHash = (ulong)pathHash << 32;

            // OR into scene id
            m_SceneId = (m_SceneId & 0xFFFFFFFF) | shiftedHash;

            // log it. this is incredibly useful to debug sceneId issues.
            if (LogFilter.Debug) Debug.Log(name + " in scene=" + gameObject.scene.name + " scene index hash(" + pathHash.ToString("X") + ") copied into sceneId: " + m_SceneId.ToString("X"));
        }

        void SetupIDs()
        {
            if (ThisIsAPrefab())
            {
                m_SceneId = 0; // force 0 for prefabs
                AssignAssetID(gameObject);
            }
            // check prefabstage BEFORE SceneObjectWithPrefabParent
            // (fixes https://github.com/vis2k/Mirror/issues/976)
            else if (PrefabStageUtility.GetCurrentPrefabStage() != null)
            {
                m_SceneId = 0; // force 0 for prefabs
                string path = PrefabStageUtility.GetCurrentPrefabStage().prefabAssetPath;
                AssignAssetID(path);
            }
            else if (ThisIsASceneObjectWithPrefabParent(out GameObject prefab))
            {
                AssignSceneID();
                AssignAssetID(prefab);
            }
            else
            {
                AssignSceneID();
                m_AssetId = "";
            }
        }
#endif

        void OnDestroy()
        {
            // remove from sceneIds
            // -> remove with (0xFFFFFFFFFFFFFFFF) and without (0x00000000FFFFFFFF)
            //    sceneHash to be 100% safe.
            sceneIds.Remove(sceneId);
            sceneIds.Remove(sceneId & 0x00000000FFFFFFFF);

            if (m_IsServer && NetworkServer.active)
            {
                NetworkServer.Destroy(gameObject);
            }
        }

        internal void OnStartServer(bool allowNonZeroNetId)
        {
            if (m_IsServer)
            {
                return;
            }
            m_IsServer = true;
            hasAuthority = !localPlayerAuthority;

            observers = new Dictionary<int, NetworkConnection>();

            // If the instance/net ID is invalid here then this is an object instantiated from a prefab and the server should assign a valid ID
            if (netId == 0)
            {
                netId = GetNextNetworkId();
            }
            else
            {
                if (!allowNonZeroNetId)
                {
                    Debug.LogError("Object has non-zero netId " + netId + " for " + gameObject);
                    return;
                }
            }

            if (LogFilter.Debug) Debug.Log("OnStartServer " + this + " NetId:" + netId + " SceneId:" + sceneId);

            // add to spawned (note: the original EnableIsServer isn't needed
            // because we already set m_isServer=true above)
            spawned[netId] = this;

            foreach (NetworkBehaviour comp in NetworkBehaviours)
            {
                try
                {
                    comp.OnStartServer();
                }
                catch (Exception e)
                {
                    Debug.LogError("Exception in OnStartServer:" + e.Message + " " + e.StackTrace);
                }
            }

            if (NetworkClient.active && NetworkServer.localClientActive)
            {
                // there will be no spawn message, so start the client here too
                OnStartClient();
            }

            if (hasAuthority)
            {
                OnStartAuthority();
            }
        }

        internal void OnStartClient()
        {
            isClient = true;

            if (LogFilter.Debug) Debug.Log("OnStartClient " + gameObject + " netId:" + netId + " localPlayerAuthority:" + localPlayerAuthority);
            foreach (NetworkBehaviour comp in NetworkBehaviours)
            {
                try
                {
                    comp.OnStartClient(); // user implemented startup
                }
                catch (Exception e)
                {
                    Debug.LogError("Exception in OnStartClient:" + e.Message + " " + e.StackTrace);
                }
            }
        }

        void OnStartAuthority()
        {
            if (networkBehavioursCache == null)
            {
                Debug.LogError("Network object " + name + " not initialized properly. Do you have more than one NetworkIdentity in the same object? Did you forget to spawn this object with NetworkServer?", this);
                return;
            }

            foreach (NetworkBehaviour comp in NetworkBehaviours)
            {
                try
                {
                    comp.OnStartAuthority();
                }
                catch (Exception e)
                {
                    Debug.LogError("Exception in OnStartAuthority:" + e.Message + " " + e.StackTrace);
                }
            }
        }

        void OnStopAuthority()
        {
            foreach (NetworkBehaviour comp in NetworkBehaviours)
            {
                try
                {
                    comp.OnStopAuthority();
                }
                catch (Exception e)
                {
                    Debug.LogError("Exception in OnStopAuthority:" + e.Message + " " + e.StackTrace);
                }
            }
        }

        internal void OnSetLocalVisibility(bool vis)
        {
            foreach (NetworkBehaviour comp in NetworkBehaviours)
            {
                try
                {
                    comp.OnSetLocalVisibility(vis);
                }
                catch (Exception e)
                {
                    Debug.LogError("Exception in OnSetLocalVisibility:" + e.Message + " " + e.StackTrace);
                }
            }
        }

        internal bool OnCheckObserver(NetworkConnection conn)
        {
            foreach (NetworkBehaviour comp in NetworkBehaviours)
            {
                try
                {
                    if (!comp.OnCheckObserver(conn))
                        return false;
                }
                catch (Exception e)
                {
                    Debug.LogError("Exception in OnCheckObserver:" + e.Message + " " + e.StackTrace);
                }
            }
            return true;
        }

        // vis2k: readstring bug prevention: https://issuetracker.unity3d.com/issues/unet-networkwriter-dot-write-causing-readstring-slash-readbytes-out-of-range-errors-in-clients
        // -> OnSerialize writes length,componentData,length,componentData,...
        // -> OnDeserialize carefully extracts each data, then deserializes each component with separate readers
        //    -> it will be impossible to read too many or too few bytes in OnDeserialize
        //    -> we can properly track down errors
        bool OnSerializeSafely(NetworkBehaviour comp, NetworkWriter writer, bool initialState)
        {
            // write placeholder length bytes
            // (jumping back later is WAY faster than allocating a temporary
            //  writer for the payload, then writing payload.size, payload)
            int headerPosition = writer.Position;
<<<<<<< HEAD
            writer.WriteInt32((int)0);
=======
            writer.WriteInt32(0);
>>>>>>> 958fc256
            int contentPosition = writer.Position;

            // write payload
            bool result = false;
            try
            {
                result = comp.OnSerialize(writer, initialState);
            }
            catch (Exception e)
            {
                // show a detailed error and let the user know what went wrong
                Debug.LogError("OnSerialize failed for: object=" + name + " component=" + comp.GetType() + " sceneId=" + m_SceneId.ToString("X") + "\n\n" + e);
            }
            int endPosition = writer.Position;

            // fill in length now
            writer.Position = headerPosition;
            writer.WriteInt32(endPosition - contentPosition);
            writer.Position = endPosition;

            if (LogFilter.Debug) Debug.Log("OnSerializeSafely written for object=" + comp.name + " component=" + comp.GetType() + " sceneId=" + m_SceneId.ToString("X") + "header@" + headerPosition + " content@" + contentPosition + " end@" + endPosition + " contentSize=" + (endPosition - contentPosition));

            return result;
        }

        // serialize all components (or only dirty ones if not initial state)
        // -> check ownerWritten/observersWritten to know if anything was written
        internal void OnSerializeAllSafely(bool initialState, NetworkWriter ownerWriter, out int ownerWritten, NetworkWriter observersWriter, out int observersWritten)
        {
            // clear 'written' variables
            ownerWritten = observersWritten = 0;

            if (NetworkBehaviours.Length > 64)
            {
                Debug.LogError("Only 64 NetworkBehaviour components are allowed for NetworkIdentity: " + name + " because of the dirtyComponentMask");
                return;
            }
            ulong dirtyComponentsMask = GetDirtyMask(initialState);

            if (dirtyComponentsMask == 0L)
                return;

            // calculate syncMode mask at runtime. this allows users to change
            // component.syncMode while the game is running, which can be a huge
            // advantage over syncvar-based sync modes. e.g. if a player decides
            // to share or not share his inventory, or to go invisible, etc.
            //
            // (this also lets the TestSynchronizingObjects test pass because
            //  otherwise if we were to cache it in Awake, then we would call
            //  GetComponents<NetworkBehaviour> before all the test behaviours
            //  were added)
            ulong syncModeObserversMask = GetSyncModeObserversMask();

            // write regular dirty mask for owner,
            // writer 'dirty mask & syncMode==Everyone' for everyone else
            // (WritePacked64 so we don't write full 8 bytes if we don't have to)
            ownerWriter.WritePackedUInt64(dirtyComponentsMask);
            observersWriter.WritePackedUInt64(dirtyComponentsMask & syncModeObserversMask);

            foreach (NetworkBehaviour comp in NetworkBehaviours)
            {
                // is this component dirty?
                // -> always serialize if initialState so all components are included in spawn packet
                // -> note: IsDirty() is false if the component isn't dirty or sendInterval isn't elapsed yet
                if (initialState || comp.IsDirty())
                {
                    if (LogFilter.Debug) Debug.Log("OnSerializeAllSafely: " + name + " -> " + comp.GetType() + " initial=" + initialState);

                    // serialize into ownerWriter first
                    // (owner always gets everything!)
                    int startPosition = ownerWriter.Position;
                    OnSerializeSafely(comp, ownerWriter, initialState);
                    ++ownerWritten;

                    // copy into observersWriter too if SyncMode.Observers
                    // -> we copy instead of calling OnSerialize again because
                    //    we don't know what magic the user does in OnSerialize.
                    // -> it's not guaranteed that calling it twice gets the
                    //    same result
                    // -> it's not guaranteed that calling it twice doesn't mess
                    //    with the user's OnSerialize timing code etc.
                    // => so we just copy the result without touching
                    //    OnSerialize again
                    if (comp.syncMode == SyncMode.Observers)
                    {
                        ArraySegment<byte> segment = ownerWriter.ToArraySegment();
                        int length = ownerWriter.Position - startPosition;
                        observersWriter.WriteBytes(segment.Array, startPosition, length);
                        ++observersWritten;
                    }
                }
            }
        }

        internal ulong GetDirtyMask(bool initialState)
        {
            // loop through all components only once and then write dirty+payload into the writer afterwards
            ulong dirtyComponentsMask = 0L;
            NetworkBehaviour[] components = NetworkBehaviours;
            for (int i = 0; i < components.Length; ++i)
            {
                NetworkBehaviour comp = components[i];
                if (initialState || comp.IsDirty())
                {
                    dirtyComponentsMask |= (ulong)(1L << i);
                }
            }

            return dirtyComponentsMask;
        }

        // a mask that contains all the components with SyncMode.Observers
        internal ulong GetSyncModeObserversMask()
        {
            // loop through all components
            ulong mask = 0UL;
            NetworkBehaviour[] components = NetworkBehaviours;
            for (int i = 0; i < NetworkBehaviours.Length; ++i)
            {
                NetworkBehaviour comp = components[i];
                if (comp.syncMode == SyncMode.Observers)
                {
                    mask |= 1UL << i;
                }
            }

            return mask;
        }

        void OnDeserializeSafely(NetworkBehaviour comp, NetworkReader reader, bool initialState)
        {
            // read header as 4 bytes and calculate this chunk's start+end
            int contentSize = reader.ReadInt32();
            int chunkStart = reader.Position;
            int chunkEnd = reader.Position + contentSize;

            // call OnDeserialize and wrap it in a try-catch block so there's no
            // way to mess up another component's deserialization
            try
            {
                if (LogFilter.Debug) Debug.Log("OnDeserializeSafely: " + comp.name + " component=" + comp.GetType() + " sceneId=" + m_SceneId.ToString("X") + " length=" + contentSize);
                comp.OnDeserialize(reader, initialState);
            }
            catch (Exception e)
            {
                // show a detailed error and let the user know what went wrong
                Debug.LogError("OnDeserialize failed for: object=" + name + " component=" + comp.GetType() + " sceneId=" + m_SceneId.ToString("X") + " length=" + contentSize + ". Possible Reasons:\n  * Do " + comp.GetType() + "'s OnSerialize and OnDeserialize calls write the same amount of data(" + contentSize +" bytes)? \n  * Was there an exception in " + comp.GetType() + "'s OnSerialize/OnDeserialize code?\n  * Are the server and client the exact same project?\n  * Maybe this OnDeserialize call was meant for another GameObject? The sceneIds can easily get out of sync if the Hierarchy was modified only in the client OR the server. Try rebuilding both.\n\n" + e);
            }

            // now the reader should be EXACTLY at 'before + size'.
            // otherwise the component read too much / too less data.
            if (reader.Position != chunkEnd)
            {
                // warn the user
                int bytesRead = reader.Position - chunkStart;
                Debug.LogWarning("OnDeserialize was expected to read " + contentSize + " instead of " + bytesRead + " bytes for object:" + name + " component=" + comp.GetType() + " sceneId=" + m_SceneId.ToString("X") + ". Make sure that OnSerialize and OnDeserialize write/read the same amount of data in all cases.");

                // fix the position, so the following components don't all fail
                reader.Position = chunkEnd;
            }
        }

        internal void OnDeserializeAllSafely(NetworkReader reader, bool initialState)
        {
            // read component dirty mask
            ulong dirtyComponentsMask = reader.ReadPackedUInt64();

            NetworkBehaviour[] components = NetworkBehaviours;
            // loop through all components and deserialize the dirty ones
            for (int i = 0; i < components.Length; ++i)
            {
                // is the dirty bit at position 'i' set to 1?
                ulong dirtyBit = (ulong)(1L << i);
                if ((dirtyComponentsMask & dirtyBit) != 0L)
                {
                    OnDeserializeSafely(components[i], reader, initialState);
                }
            }
        }

        // happens on client
        internal void HandleClientAuthority(bool authority)
        {
            if (!localPlayerAuthority)
            {
                Debug.LogError("HandleClientAuthority " + gameObject + " does not have localPlayerAuthority");
                return;
            }

            ForceAuthority(authority);
        }

        // helper function to handle SyncEvent/Command/Rpc
        void HandleRemoteCall(int componentIndex, int functionHash, MirrorInvokeType invokeType, NetworkReader reader)
        {
            if (gameObject == null)
            {
                Debug.LogWarning(invokeType + " [" + functionHash + "] received for deleted object [netId=" + netId + "]");
                return;
            }

            // find the right component to invoke the function on
            if (0 <= componentIndex && componentIndex < networkBehavioursCache.Length)
            {
                NetworkBehaviour invokeComponent = networkBehavioursCache[componentIndex];
                if (!invokeComponent.InvokeHandlerDelegate(functionHash, invokeType, reader))
                {
                    Debug.LogError("Found no receiver for incoming " + invokeType + " [" + functionHash + "] on " + gameObject + ",  the server and client should have the same NetworkBehaviour instances [netId=" + netId + "].");
                }
            }
            else
            {
                Debug.LogWarning("Component [" + componentIndex + "] not found for [netId=" + netId + "]");
            }
        }

        // happens on client
        internal void HandleSyncEvent(int componentIndex, int eventHash, NetworkReader reader)
        {
            HandleRemoteCall(componentIndex, eventHash, MirrorInvokeType.SyncEvent, reader);
        }

        // happens on server
        internal void HandleCommand(int componentIndex, int cmdHash, NetworkReader reader)
        {
            HandleRemoteCall(componentIndex, cmdHash, MirrorInvokeType.Command, reader);
        }

        // happens on client
        internal void HandleRPC(int componentIndex, int rpcHash, NetworkReader reader)
        {
            HandleRemoteCall(componentIndex, rpcHash, MirrorInvokeType.ClientRpc, reader);
        }

        internal void OnUpdateVars(NetworkReader reader, bool initialState)
        {
            OnDeserializeAllSafely(reader, initialState);
        }

        internal void SetLocalPlayer()
        {
            isLocalPlayer = true;

            // there is an ordering issue here that originAuthority solves. OnStartAuthority should only be called if m_HasAuthority was false when this function began,
            // or it will be called twice for this object. But that state is lost by the time OnStartAuthority is called below, so the original value is cached
            // here to be checked below.
            bool originAuthority = hasAuthority;
            if (localPlayerAuthority)
            {
                hasAuthority = true;
            }

            foreach (NetworkBehaviour comp in networkBehavioursCache)
            {
                comp.OnStartLocalPlayer();

                if (localPlayerAuthority && !originAuthority)
                {
                    comp.OnStartAuthority();
                }
            }
        }

        internal void OnNetworkDestroy()
        {
            for (int i = 0; networkBehavioursCache != null && i < networkBehavioursCache.Length; i++)
            {
                NetworkBehaviour comp = networkBehavioursCache[i];
                comp.OnNetworkDestroy();
            }
            m_IsServer = false;
        }

        internal void ClearObservers()
        {
            if (observers != null)
            {
                foreach (NetworkConnection conn in observers.Values)
                {
                    conn.RemoveFromVisList(this, true);
                }
                observers.Clear();
            }
        }

        internal void AddObserver(NetworkConnection conn)
        {
            if (observers == null)
            {
                Debug.LogError("AddObserver for " + gameObject + " observer list is null");
                return;
            }

            if (observers.ContainsKey(conn.connectionId))
            {
                // if we try to add a connectionId that was already added, then
                // we may have generated one that was already in use.
                return;
            }

            if (LogFilter.Debug) Debug.Log("Added observer " + conn.address + " added for " + gameObject);

            observers[conn.connectionId] = conn;
            conn.AddToVisList(this);
        }

        static readonly HashSet<NetworkConnection> newObservers = new HashSet<NetworkConnection>();

        /// <summary>
        /// This causes the set of players that can see this object to be rebuild. The OnRebuildObservers callback function will be invoked on each NetworkBehaviour.
        /// </summary>
        /// <param name="initialize">True if this is the first time.</param>
        public void RebuildObservers(bool initialize)
        {
            if (observers == null)
                return;

            bool changed = false;
            bool result = false;

            newObservers.Clear();

            // call OnRebuildObservers function in components
            foreach (NetworkBehaviour comp in NetworkBehaviours)
            {
                result |= comp.OnRebuildObservers(newObservers, initialize);
            }

            // if player connection: ensure player always see himself no matter what.
            // -> fixes https://github.com/vis2k/Mirror/issues/692 where a
            //    player might teleport out of the ProximityChecker's cast,
            //    losing the own connection as observer.
            if (connectionToClient != null && connectionToClient.isReady)
            {
                newObservers.Add(connectionToClient);
            }

            // if no component implemented OnRebuildObservers, then add all
            // connections.
            if (!result)
            {
                if (initialize)
                {
                    foreach (NetworkConnection conn in NetworkServer.connections.Values)
                    {
                        if (conn.isReady)
                            AddObserver(conn);
                    }

                    if (NetworkServer.localConnection != null && NetworkServer.localConnection.isReady)
                    {
                        AddObserver(NetworkServer.localConnection);
                    }
                }
                return;
            }

            // apply changes from rebuild
            foreach (NetworkConnection conn in newObservers)
            {
                if (conn == null)
                {
                    continue;
                }

                if (!conn.isReady)
                {
                    if (LogFilter.Debug) Debug.Log("Observer is not ready for " + gameObject + " " + conn);
                    continue;
                }

                if (initialize || !observers.ContainsKey(conn.connectionId))
                {
                    // new observer
                    conn.AddToVisList(this);
                    if (LogFilter.Debug) Debug.Log("New Observer for " + gameObject + " " + conn);
                    changed = true;
                }
            }

            foreach (NetworkConnection conn in observers.Values)
            {
                if (!newObservers.Contains(conn))
                {
                    // removed observer
                    conn.RemoveFromVisList(this, false);
                    if (LogFilter.Debug) Debug.Log("Removed Observer for " + gameObject + " " + conn);
                    changed = true;
                }
            }

            // special case for local client.
            if (initialize)
            {
                if (!newObservers.Contains(NetworkServer.localConnection))
                {
                    OnSetLocalVisibility(false);
                }
            }

            if (changed)
            {
                observers.Clear();
                foreach (NetworkConnection conn in newObservers)
                {
                    if (conn.isReady)
                        observers.Add(conn.connectionId, conn);
                }
            }
        }

        /// <summary>
        /// Removes ownership for an object for a client by its connection.
        /// <para>This applies to objects that had authority set by AssignClientAuthority, or NetworkServer.SpawnWithClientAuthority. Authority cannot be removed for player objects.</para>
        /// </summary>
        /// <param name="conn">The connection of the client to remove authority for.</param>
        /// <returns>True if authority is removed.</returns>
        public bool RemoveClientAuthority(NetworkConnection conn)
        {
            if (!isServer)
            {
                Debug.LogError("RemoveClientAuthority can only be call on the server for spawned objects.");
                return false;
            }

            if (connectionToClient != null)
            {
                Debug.LogError("RemoveClientAuthority cannot remove authority for a player object");
                return false;
            }

            if (clientAuthorityOwner == null)
            {
                Debug.LogError("RemoveClientAuthority for " + gameObject + " has no clientAuthority owner.");
                return false;
            }

            if (clientAuthorityOwner != conn)
            {
                Debug.LogError("RemoveClientAuthority for " + gameObject + " has different owner.");
                return false;
            }

            clientAuthorityOwner.RemoveOwnedObject(this);
            clientAuthorityOwner = null;

            // server now has authority (this is only called on server)
            ForceAuthority(true);

            // send msg to that client
            ClientAuthorityMessage msg = new ClientAuthorityMessage
            {
                netId = netId,
                authority = false
            };
            conn.Send(msg);

            clientAuthorityCallback?.Invoke(conn, this, false);
            return true;
        }

        /// <summary>
        /// Assign control of an object to a client via the client's <see cref="NetworkConnection">NetworkConnection.</see>
        /// <para>This causes hasAuthority to be set on the client that owns the object, and NetworkBehaviour.OnStartAuthority will be called on that client. This object then will be in the NetworkConnection.clientOwnedObjects list for the connection.</para>
        /// <para>Authority can be removed with RemoveClientAuthority. Only one client can own an object at any time. Only NetworkIdentities with localPlayerAuthority set can have client authority assigned. This does not need to be called for player objects, as their authority is setup automatically.</para>
        /// </summary>
        /// <param name="conn">	The connection of the client to assign authority to.</param>
        /// <returns>True if authority was assigned.</returns>
        public bool AssignClientAuthority(NetworkConnection conn)
        {
            if (!isServer)
            {
                Debug.LogError("AssignClientAuthority can only be called on the server for spawned objects.");
                return false;
            }
            if (!localPlayerAuthority)
            {
                Debug.LogError("AssignClientAuthority can only be used for NetworkIdentity components with LocalPlayerAuthority set.");
                return false;
            }

            if (clientAuthorityOwner != null && conn != clientAuthorityOwner)
            {
                Debug.LogError("AssignClientAuthority for " + gameObject + " already has an owner. Use RemoveClientAuthority() first.");
                return false;
            }

            if (conn == null)
            {
                Debug.LogError("AssignClientAuthority for " + gameObject + " owner cannot be null. Use RemoveClientAuthority() instead.");
                return false;
            }

            clientAuthorityOwner = conn;
            clientAuthorityOwner.AddOwnedObject(this);

            // server no longer has authority (this is called on server). Note that local client could re-acquire authority below
            ForceAuthority(false);

            // send msg to that client
            ClientAuthorityMessage msg = new ClientAuthorityMessage
            {
                netId = netId,
                authority = true
            };
            conn.Send(msg);

            clientAuthorityCallback?.Invoke(conn, this, true);
            return true;
        }

        // marks the identity for future reset, this is because we cant reset the identity during destroy
        // as people might want to be able to read the members inside OnDestroy(), and we have no way
        // of invoking reset after OnDestroy is called.
        internal void MarkForReset() => m_Reset = true;

        // if we have marked an identity for reset we do the actual reset.
        internal void Reset()
        {
            if (!m_Reset)
                return;

            m_Reset = false;
            m_IsServer = false;
            isClient = false;
            hasAuthority = false;

            netId = 0;
            isLocalPlayer = false;
            connectionToServer = null;
            connectionToClient = null;
            networkBehavioursCache = null;

            ClearObservers();
            clientAuthorityOwner = null;
        }

        // MirrorUpdate is a hot path. Caching the vars msg is really worth it to
        // avoid large amounts of allocations.
        static UpdateVarsMessage varsMessage = new UpdateVarsMessage();

        // invoked by NetworkServer during Update()
        internal void MirrorUpdate()
        {
            if (observers != null && observers.Count > 0)
            {
                // one writer for owner, one for observers
                NetworkWriter ownerWriter = NetworkWriterPool.GetWriter();
                NetworkWriter observersWriter = NetworkWriterPool.GetWriter();
<<<<<<< HEAD

                // serialize all the dirty components and send (if any were dirty)
                OnSerializeAllSafely(false, ownerWriter, out int ownerWritten, observersWriter, out int observersWritten);
                if (ownerWritten > 0 || observersWritten > 0)
                {
                    // populate cached UpdateVarsMessage and send
                    varsMessage.netId = netId;

                    // send ownerWriter to owner
                    // (only if we serialized anything for owner)
                    // (only if there is a connection (e.g. if not a monster),
                    //  and if connection is ready because we use SendToReady
                    //  below too)
                    if (ownerWritten > 0)
                    {
                        varsMessage.payload = ownerWriter.ToArraySegment();
                        if (connectionToClient != null && connectionToClient.isReady)
                            NetworkServer.SendToClientOfPlayer(this, varsMessage);
                    }

                    // send observersWriter to everyone but owner
                    // (only if we serialized anything for observers)
                    if (observersWritten > 0)
                    {
                        varsMessage.payload = observersWriter.ToArraySegment();
                        NetworkServer.SendToReady(this, varsMessage, false);
                    }

                    // only clear bits if we sent something
                    ClearDirtyBits();
=======

                // serialize all the dirty components and send (if any were dirty)
                OnSerializeAllSafely(false, ownerWriter, out int ownerWritten, observersWriter, out int observersWritten);
                if (ownerWritten > 0 || observersWritten > 0)
                {
                    // populate cached UpdateVarsMessage and send
                    varsMessage.netId = netId;

                    // send ownerWriter to owner
                    // (only if we serialized anything for owner)
                    // (only if there is a connection (e.g. if not a monster),
                    //  and if connection is ready because we use SendToReady
                    //  below too)
                    if (ownerWritten > 0)
                    {
                        varsMessage.payload = ownerWriter.ToArraySegment();
                        if (connectionToClient != null && connectionToClient.isReady)
                            NetworkServer.SendToClientOfPlayer(this, varsMessage);
                    }

                    // send observersWriter to everyone but owner
                    // (only if we serialized anything for observers)
                    if (observersWritten > 0)
                    {
                        varsMessage.payload = observersWriter.ToArraySegment();
                        NetworkServer.SendToReady(this, varsMessage, false);
                    }

                    // clear dirty bits only for the components that we serialized
                    // DO NOT clean ALL component's dirty bits, because
                    // components can have different syncIntervals and we don't
                    // want to reset dirty bits for the ones that were not
                    // synced yet.
                    // (we serialized only the IsDirty() components, or all of
                    //  them if initialState. clearing the dirty ones is enough.)
                    ClearDirtyComponentsDirtyBits();
>>>>>>> 958fc256
                }
                NetworkWriterPool.Recycle(ownerWriter);
                NetworkWriterPool.Recycle(observersWriter);
            }
            else
            {
<<<<<<< HEAD
                ClearDirtyBits();
            }
        }

        private void ClearDirtyBits()
=======
                // clear all component's dirty bits
                ClearAllComponentsDirtyBits();
            }
        }

        // clear all component's dirty bits no matter what
        internal void ClearAllComponentsDirtyBits()
>>>>>>> 958fc256
        {
            foreach (NetworkBehaviour comp in NetworkBehaviours)
            {
                comp.ClearAllDirtyBits();
<<<<<<< HEAD
=======
            }
        }

        // clear only dirty component's dirty bits. ignores components which
        // may be dirty but not ready to be synced yet (because of syncInterval)
        internal void ClearDirtyComponentsDirtyBits()
        {
            foreach (NetworkBehaviour comp in NetworkBehaviours)
            {
                if (comp.IsDirty())
                {
                    comp.ClearAllDirtyBits();
                }
>>>>>>> 958fc256
            }
        }
    }
}<|MERGE_RESOLUTION|>--- conflicted
+++ resolved
@@ -179,12 +179,6 @@
 
         // persistent scene id <sceneHash/32,sceneId/32>
         // (see AssignSceneID comments)
-<<<<<<< HEAD
-        [SerializeField] ulong m_SceneId;
-
-        // keep track of all sceneIds to detect scene duplicates
-        static readonly Dictionary<ulong, NetworkIdentity> sceneIds = new Dictionary<ulong, NetworkIdentity>();
-=======
         //  suppress "Field 'NetworkIdentity.m_SceneId' is never assigned to, and will always have its default value 0"
         // when building standalone
         #pragma warning disable CS0649
@@ -195,7 +189,6 @@
         static readonly Dictionary<ulong, NetworkIdentity> sceneIds = new Dictionary<ulong, NetworkIdentity>();
 
         public NetworkIdentity GetSceneIdenity(ulong id) => sceneIds[id];
->>>>>>> 958fc256
 
         // used when adding players
         internal void SetClientOwner(NetworkConnection conn)
@@ -661,11 +654,7 @@
             // (jumping back later is WAY faster than allocating a temporary
             //  writer for the payload, then writing payload.size, payload)
             int headerPosition = writer.Position;
-<<<<<<< HEAD
-            writer.WriteInt32((int)0);
-=======
             writer.WriteInt32(0);
->>>>>>> 958fc256
             int contentPosition = writer.Position;
 
             // write payload
@@ -1215,7 +1204,6 @@
                 // one writer for owner, one for observers
                 NetworkWriter ownerWriter = NetworkWriterPool.GetWriter();
                 NetworkWriter observersWriter = NetworkWriterPool.GetWriter();
-<<<<<<< HEAD
 
                 // serialize all the dirty components and send (if any were dirty)
                 OnSerializeAllSafely(false, ownerWriter, out int ownerWritten, observersWriter, out int observersWritten);
@@ -1244,37 +1232,6 @@
                         NetworkServer.SendToReady(this, varsMessage, false);
                     }
 
-                    // only clear bits if we sent something
-                    ClearDirtyBits();
-=======
-
-                // serialize all the dirty components and send (if any were dirty)
-                OnSerializeAllSafely(false, ownerWriter, out int ownerWritten, observersWriter, out int observersWritten);
-                if (ownerWritten > 0 || observersWritten > 0)
-                {
-                    // populate cached UpdateVarsMessage and send
-                    varsMessage.netId = netId;
-
-                    // send ownerWriter to owner
-                    // (only if we serialized anything for owner)
-                    // (only if there is a connection (e.g. if not a monster),
-                    //  and if connection is ready because we use SendToReady
-                    //  below too)
-                    if (ownerWritten > 0)
-                    {
-                        varsMessage.payload = ownerWriter.ToArraySegment();
-                        if (connectionToClient != null && connectionToClient.isReady)
-                            NetworkServer.SendToClientOfPlayer(this, varsMessage);
-                    }
-
-                    // send observersWriter to everyone but owner
-                    // (only if we serialized anything for observers)
-                    if (observersWritten > 0)
-                    {
-                        varsMessage.payload = observersWriter.ToArraySegment();
-                        NetworkServer.SendToReady(this, varsMessage, false);
-                    }
-
                     // clear dirty bits only for the components that we serialized
                     // DO NOT clean ALL component's dirty bits, because
                     // components can have different syncIntervals and we don't
@@ -1283,20 +1240,12 @@
                     // (we serialized only the IsDirty() components, or all of
                     //  them if initialState. clearing the dirty ones is enough.)
                     ClearDirtyComponentsDirtyBits();
->>>>>>> 958fc256
                 }
                 NetworkWriterPool.Recycle(ownerWriter);
                 NetworkWriterPool.Recycle(observersWriter);
             }
             else
             {
-<<<<<<< HEAD
-                ClearDirtyBits();
-            }
-        }
-
-        private void ClearDirtyBits()
-=======
                 // clear all component's dirty bits
                 ClearAllComponentsDirtyBits();
             }
@@ -1304,13 +1253,10 @@
 
         // clear all component's dirty bits no matter what
         internal void ClearAllComponentsDirtyBits()
->>>>>>> 958fc256
         {
             foreach (NetworkBehaviour comp in NetworkBehaviours)
             {
                 comp.ClearAllDirtyBits();
-<<<<<<< HEAD
-=======
             }
         }
 
@@ -1324,7 +1270,6 @@
                 {
                     comp.ClearAllDirtyBits();
                 }
->>>>>>> 958fc256
             }
         }
     }
