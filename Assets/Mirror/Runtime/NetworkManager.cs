--- conflicted
+++ resolved
@@ -833,11 +833,7 @@
         /// </remarks>
         public static string networkSceneName = "";
 
-<<<<<<< HEAD
-        static AsyncOperationWrapper loadingSceneAsync;
-=======
-        public static UnityEngine.AsyncOperation loadingSceneAsync;
->>>>>>> c70a43b4
+        public static AsyncOperationWrapper loadingSceneAsync;
 
         /// <summary>
         /// This causes the server to switch scenes and sets the networkSceneName.
@@ -859,23 +855,11 @@
             // Let server prepare for scene change
             OnServerChangeScene(newSceneName);
 
-<<<<<<< HEAD
-            loadingSceneAsync = LoadSceneAsync(newSceneName);
-
-            SceneMessage msg = new SceneMessage()
-            {
-                sceneName = newSceneName,
-            };
-
-            NetworkServer.SendToAll(msg);
-
-=======
->>>>>>> c70a43b4
             // Suspend the server's transport while changing scenes
             // It will be re-enabled in FinishScene.
             Transport.activeTransport.enabled = false;
 
-            loadingSceneAsync = SceneManager.LoadSceneAsync(newSceneName);
+            loadingSceneAsync = LoadSceneAsync(newSceneName);
 
             // notify all clients about the new scene
             NetworkServer.SendToAll(new SceneMessage { sceneName = newSceneName });
@@ -884,20 +868,16 @@
             startPositions.Clear();
         }
 
-<<<<<<< HEAD
         protected virtual AsyncOperationWrapper LoadSceneAsync(string newSceneName, LoadSceneMode mode= LoadSceneMode.Single) {
             return new AsyncOperationWrapper(SceneManager.LoadSceneAsync(newSceneName, mode));
         }
 
-        internal void ClientChangeScene(string newSceneName, SceneOperation sceneOperation = SceneOperation.Normal)
-=======
         // This is only set in ClientChangeScene below...never on server.
         // We need to check this in OnClientSceneChanged called from FinishLoadSceneClientOnly
         // to prevent AddPlayer message after loading/unloading additive scenes
         SceneOperation clientSceneOperation = SceneOperation.Normal;
 
         internal void ClientChangeScene(string newSceneName, SceneOperation sceneOperation = SceneOperation.Normal, bool customHandling = false)
->>>>>>> c70a43b4
         {
             if (string.IsNullOrEmpty(newSceneName))
             {
