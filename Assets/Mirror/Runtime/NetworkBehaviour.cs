--- conflicted
+++ resolved
@@ -802,12 +802,6 @@
             return false;
         }
 
-<<<<<<< HEAD
-=======
-        [Obsolete("Rename to OnSetHostVisibility instead.")]
-        public virtual void OnSetLocalVisibility(bool visible) {}
->>>>>>> 05dd3b66
-
         /// <summary>
         /// Callback used by the visibility system for objects on a host.
         /// <para>Objects on a host (with a local client) cannot be disabled or destroyed when they are not visibile to the local client. So this function is called to allow custom code to hide these objects. A typical implementation will disable renderer components on the object. This is only called on local clients on a host.</para>
