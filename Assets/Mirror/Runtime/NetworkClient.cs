using System;
using System.Collections.Generic;
using UnityEngine;

namespace Mirror
{
    public class NetworkClient
    {
        static bool s_IsActive;

        public static List<NetworkClient> allClients = new List<NetworkClient>();
        public static bool active => s_IsActive;

        string m_ServerIp = "";
        int m_ClientId = -1;

        public readonly Dictionary<short, NetworkMessageDelegate> handlers = new Dictionary<short, NetworkMessageDelegate>();
        protected NetworkConnection m_Connection;

        protected enum ConnectState
        {
            None,
            Connecting,
            Connected,
            Disconnected,
        }
        protected ConnectState connectState = ConnectState.None;

        internal void SetHandlers(NetworkConnection conn)
        {
            conn.SetHandlers(handlers);
        }

        public string serverIp => m_ServerIp; 
        public NetworkConnection connection => m_Connection;

        public bool isConnected => connectState == ConnectState.Connected;

        public NetworkClient()
        {
            if (LogFilter.Debug) { Debug.Log("Client created version " + Version.Current); }
            AddClient(this);
        }

        public NetworkClient(NetworkConnection conn)
        {
            if (LogFilter.Debug) { Debug.Log("Client created version " + Version.Current); }
            AddClient(this);

            SetActive(true);
            m_Connection = conn;
            connectState = ConnectState.Connected;
            conn.SetHandlers(handlers);
            RegisterSystemHandlers(false);
        }

        public void Connect(string serverIp)
        {
            PrepareForConnect();

            if (LogFilter.Debug) { Debug.Log("Client Connect: " + serverIp); }

            string hostnameOrIp = serverIp;
            m_ServerIp = hostnameOrIp;

            connectState = ConnectState.Connecting;
            NetworkManager.singleton.transport.ClientConnect(serverIp);

            // setup all the handlers
            m_Connection = new NetworkConnection(m_ServerIp, m_ClientId, 0);
            m_Connection.SetHandlers(handlers);
        }

        private void InitializeTransportHandlers()
        {
            // TODO do this in inspector?
            NetworkManager.singleton.transport.OnClientConnected.AddListener(OnConnected);
            NetworkManager.singleton.transport.OnClientDataReceived.AddListener(OnDataReceived);
            NetworkManager.singleton.transport.OnClientDisconnected.AddListener(OnDisconnected);
            NetworkManager.singleton.transport.OnClientError.AddListener(OnError);
        }

        void OnError(Exception exception)
        {
            Debug.LogException(exception);
        }

        void OnDisconnected()
        {
            connectState = ConnectState.Disconnected;

            ClientScene.HandleClientDisconnect(m_Connection);
           
            m_Connection?.InvokeHandlerNoData((short)MsgType.Disconnect);
        }

        void OnDataReceived(byte[] data)
        {
            if (m_Connection != null)
            {
                m_Connection.TransportReceive(data);
            }
            else Debug.LogError("Skipped Data message handling because m_Connection is null.");
        }

        void OnConnected()
        {
            if (m_Connection != null)
            {
                // reset network time stats
                NetworkTime.Reset();

                // the handler may want to send messages to the client
                // thus we should set the connected state before calling the handler
                connectState = ConnectState.Connected;
                NetworkTime.UpdateClient(this);
                m_Connection.InvokeHandlerNoData((short)MsgType.Connect);
            }
            else Debug.LogError("Skipped Connect message handling because m_Connection is null.");
        }

        void PrepareForConnect()
        {
            SetActive(true);
            RegisterSystemHandlers(false);
            m_ClientId = 0;
            NetworkManager.singleton.transport.enabled = true;
            InitializeTransportHandlers();
        }

        public virtual void Disconnect()
        {
            connectState = ConnectState.Disconnected;
            ClientScene.HandleClientDisconnect(m_Connection);
            if (m_Connection != null)
            {
                m_Connection.Disconnect();
                m_Connection.Dispose();
                m_Connection = null;
                m_ClientId = -1;
                RemoveTransportHandlers();
            }
        }

        void RemoveTransportHandlers()
        {
            // so that we don't register them more than once
            NetworkManager.singleton.transport.OnClientConnected.RemoveListener(OnConnected);
            NetworkManager.singleton.transport.OnClientDataReceived.RemoveListener(OnDataReceived);
            NetworkManager.singleton.transport.OnClientDisconnected.RemoveListener(OnDisconnected);
            NetworkManager.singleton.transport.OnClientError.RemoveListener(OnError);
        }

        public bool Send(short msgType, MessageBase msg)
        {
            if (m_Connection != null)
            {
                if (connectState != ConnectState.Connected)
                {
                    Debug.LogError("NetworkClient Send when not connected to a server");
                    return false;
                }
                return m_Connection.Send(msgType, msg);
            }
            Debug.LogError("NetworkClient Send with no connection");
            return false;
        }

        public void Shutdown()
        {
            if (LogFilter.Debug) Debug.Log("Shutting down client " + m_ClientId);
            m_ClientId = -1;
            RemoveClient(this);
            if (allClients.Count == 0)
            {
                SetActive(false);
            }
        }

        internal virtual void Update()
        {
            if (m_ClientId == -1)
            {
                return;
            }

            // don't do anything if we aren't fully connected
            // -> we don't check Client.Connected because then we wouldn't
            //    process the last disconnect message.
            if (connectState != ConnectState.Connecting &&
                connectState != ConnectState.Connected)
            {
                return;
            }

            if (connectState == ConnectState.Connected)
            {
                NetworkTime.UpdateClient(this);
            }
        }

<<<<<<< HEAD
=======
        void GenerateConnectError(byte error)
        {
            Debug.LogError("UNet Client Error Connect Error: " + error);
            GenerateError(error);
        }

        /* TODO use or remove
        void GenerateDataError(byte error)
        {
            NetworkError dataError = (NetworkError)error;
            Debug.LogError("UNet Client Data Error: " + dataError);
            GenerateError(error);
        }

        void GenerateDisconnectError(byte error)
        {
            NetworkError disconnectError = (NetworkError)error;
            Debug.LogError("UNet Client Disconnect Error: " + disconnectError);
            GenerateError(error);
        }
        */

        void GenerateError(byte error)
        {
            NetworkMessageDelegate msgDelegate;
            if (handlers.TryGetValue((short)MsgType.Error, out msgDelegate))
            {
                ErrorMessage msg = new ErrorMessage
                {
                    value = error
                };

                // write the message to a local buffer
                NetworkWriter writer = new NetworkWriter();
                msg.Serialize(writer);

                NetworkMessage netMsg = new NetworkMessage
                {
                    msgType = (short)MsgType.Error,
                    reader = new NetworkReader(writer.ToArray()),
                    conn = m_Connection
                };
                msgDelegate(netMsg);
            }
        }

>>>>>>> ee5befdd
        [Obsolete("Use NetworkTime.rtt instead")]
        public float GetRTT()
        {
            return (float)NetworkTime.rtt;
        }

        internal void RegisterSystemHandlers(bool localClient)
        {
            ClientScene.RegisterSystemHandlers(this, localClient);
        }

        public void RegisterHandler(short msgType, NetworkMessageDelegate handler)
        {
            if (handlers.ContainsKey(msgType))
            {
                if (LogFilter.Debug) { Debug.Log("NetworkClient.RegisterHandler replacing " + msgType); }
            }
            handlers[msgType] = handler;
        }

        public void RegisterHandler(MsgType msgType, NetworkMessageDelegate handler)
        {
            RegisterHandler((short)msgType, handler);
        }

        public void UnregisterHandler(short msgType)
        {
            handlers.Remove(msgType);
        }

        public void UnregisterHandler(MsgType msgType)
        {
            UnregisterHandler((short)msgType);
        }

        internal static void AddClient(NetworkClient client)
        {
            allClients.Add(client);
        }

        internal static bool RemoveClient(NetworkClient client)
        {
            return allClients.Remove(client);
        }

        internal static void UpdateClients()
        {
            // remove null clients first
            allClients.RemoveAll(cl => cl == null);

            // now update valid clients
            // IMPORTANT: no foreach, otherwise we get an InvalidOperationException
            // when stopping the client.
            for (int i = 0; i < allClients.Count; ++i)
            {
                allClients[i].Update();
            }
        }

        public static void ShutdownAll()
        {
            while (allClients.Count != 0)
            {
                allClients[0].Shutdown();
            }
            allClients = new List<NetworkClient>();
            s_IsActive = false;
            ClientScene.Shutdown();
        }

        internal static void SetActive(bool state)
        {
            s_IsActive = state;
        }
    }
}<|MERGE_RESOLUTION|>--- conflicted
+++ resolved
@@ -199,55 +199,6 @@
             }
         }
 
-<<<<<<< HEAD
-=======
-        void GenerateConnectError(byte error)
-        {
-            Debug.LogError("UNet Client Error Connect Error: " + error);
-            GenerateError(error);
-        }
-
-        /* TODO use or remove
-        void GenerateDataError(byte error)
-        {
-            NetworkError dataError = (NetworkError)error;
-            Debug.LogError("UNet Client Data Error: " + dataError);
-            GenerateError(error);
-        }
-
-        void GenerateDisconnectError(byte error)
-        {
-            NetworkError disconnectError = (NetworkError)error;
-            Debug.LogError("UNet Client Disconnect Error: " + disconnectError);
-            GenerateError(error);
-        }
-        */
-
-        void GenerateError(byte error)
-        {
-            NetworkMessageDelegate msgDelegate;
-            if (handlers.TryGetValue((short)MsgType.Error, out msgDelegate))
-            {
-                ErrorMessage msg = new ErrorMessage
-                {
-                    value = error
-                };
-
-                // write the message to a local buffer
-                NetworkWriter writer = new NetworkWriter();
-                msg.Serialize(writer);
-
-                NetworkMessage netMsg = new NetworkMessage
-                {
-                    msgType = (short)MsgType.Error,
-                    reader = new NetworkReader(writer.ToArray()),
-                    conn = m_Connection
-                };
-                msgDelegate(netMsg);
-            }
-        }
-
->>>>>>> ee5befdd
         [Obsolete("Use NetworkTime.rtt instead")]
         public float GetRTT()
         {
