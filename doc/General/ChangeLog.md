--- conflicted
+++ resolved
@@ -1,12 +1,5 @@
 # Change Log
 
-<<<<<<< HEAD
-## Version 3.x.x - In Progress
-<<<<<<< HEAD:doc/articles/General/ChangeLog.md
-
-- Added: Sync-To-Owner via optional attributes and parameter for SyncVars and related classes
-=======
-=======
 ## Version 5.x.x - In progress
 - Added: SyncMode selector now works for components on any scene objects owned by a client in addition to the player object, e.g. pets
 - Added: Script Templates -- See the new Mirror section in the Assets > Create menu.
@@ -33,7 +26,6 @@
 - Removed: Network Identity: Local Player Authority has been removed as no longer necessary
 
 ## Version 4.0.7 - 2019-Oct-03
->>>>>>> 1eae07fa
 - Added: [Authentication](../Guides/Authentication.md) support to authenticate clients in the Connect phase
 - Added: Profiler events. These events can be subscribed to by the [Network Profiler](../Guides/Profiler.md) to provide visual information
 - Added: Transports now include channel in profiler events
@@ -63,16 +55,11 @@
 ## Version 3.17.4 - 2019-Sep-04
 - Added: Custom Network Readers & Writers via extension methods
 - Added: Network Sync Mode selector on components to sync to observers (default) or just the owner
->>>>>>> master:doc/General/ChangeLog.md
 - Added: SyncVars now support structs and enums in other assemblies
 - Added: Support for reading and writing array segments
 - Added: NetworkAnimator now has layers support
 - Added: New virtual method OnServerChangeScene to NetworkManager
-<<<<<<< HEAD:doc/articles/General/ChangeLog.md
-- Added: XML <summary> comments for intellisense and future generated class docs
-=======
 - Added: XML summary comments for intellisense and future generated class docs
->>>>>>> master:doc/General/ChangeLog.md
 - Updated Examples and Documentation
 - Fixed: SceneID was not set to 0 for prefab variants
 - Fixed: Observers were not properly rebuilt on scene changes
@@ -81,32 +68,19 @@
 - Fixed: Catch IL2CPP bug
 - Fixed: Telepathy and Websockets now start connections ID's at 1 instead of 2
 - Fixed: Websockets support for SSL restored
-<<<<<<< HEAD:doc/articles/General/ChangeLog.md
-- Fixed: NetworkManager no longer complains about missing player prefab if auto-create is disabled.
-=======
 - Fixed: NetworkManager no longer complains about missing player prefab if auto-create is disabled
 - Fixed: Removed a garbage allocation in Network Transform
 - Fixed: NetworkClient.Ready was being called unncessarily in certain cases, e.g. SceneMessages
 - Changed: Documentation moved to website and API generated docs implemented
->>>>>>> master:doc/General/ChangeLog.md
 - Changed: AddPlayerForConnection handler is now internal to keep safety checks intact
 - Changed: A bunch of messages converted to value types for performance
 
 ## Version 3.11.6 - 2019-Jul-10
-<<<<<<< HEAD:doc/articles/General/ChangeLog.md
-
-=======
->>>>>>> master:doc/General/ChangeLog.md
 - Fixed: Telepathy IPv4, IPv6, and FQDN should all work now
 - Fixed: TelepathyTransport error in UWP builds
 - Fixed: OnApplicationQuit is handled better now
 - Fixed: Performance and memory allocation improvements
 - Changed: Telepathy Source is now included instead of a DLL
-<<<<<<< HEAD:doc/articles/General/ChangeLog.md
-
-## Version 3.10.10 - 2019-Jun-19
-=======
->>>>>>> master:doc/General/ChangeLog.md
 
 ## Version 3.10.10 - 2019-Jun-19
 - Added: Scene Message now supports params for SceneMode (Normal / Additive) and PhysicsMode (2D / 3D)
@@ -154,21 +128,12 @@
 
 ## Version 3.4.9 -- 2019-Apr-6
 - Added: Semantic Versioning (which is why we jumped from 1.6 to 3.4.9)
-<<<<<<< HEAD:doc/articles/General/ChangeLog.md
-- Added: [SyncDictionary](../Classes/SyncDictionary.md)
-- Added: [SyncHashSet](../Classes/SyncHashSet.md)
-- Added: [SyncSortedSet](../Classes/SyncSortedSet.md)
-- Added: SyncList and SyncDictionary support all IList and IDictionary derived types, respectively
-- Added: Documentation for [SyncVars](../Classes/SyncVars.md)
-- Added: Documentation for [SyncEvents](../Classes/SyncEvent.md)
-=======
 - Added: [SyncDictionary](../Guides/Sync/SyncDictionary.md)
 - Added: [SyncHashSet](../Guides/Sync/SyncHashSet.md)
 - Added: [SyncSortedSet](../Guides/Sync/SyncSortedSet.md)
 - Added: SyncList and SyncDictionary support all IList and IDictionary derived types, respectively
 - Added: Documentation for [SyncVars](../Guides/Sync/SyncVars.md)
 - Added: Documentation for [SyncEvents](../Guides/Sync/SyncEvent.md)
->>>>>>> master:doc/General/ChangeLog.md
 - Added: NoRotation to NetworkTransform
 - Added: Scale is now included in spawn payload along with position and rotation
 - Added: Generic `IMessageBase` to allow struct message types
@@ -205,14 +170,6 @@
 - Fixed: Persistent SceneID's for Networked objects
 - Changed: Documentation for [Transports](../Transports/index.md)
 - Changed: Weaver is now full source...FINALLY!
-<<<<<<< HEAD:doc/articles/General/ChangeLog.md
-- Changed: ClientScene.AddPlayer 2nd parameter is now `byte[] extraData` instead of `MessageBase extraMessage` 
-    - Please refer to the code sample [here](../Concepts/Authentication.md) to see how to update your code.
-- Changed: NetworkManager -- Headless Auto-Start moved to `Start()` from `Awake()`
-- Changed: Removed Message ID's for all messages - See [Network Messages](../Concepts/Communications/NetworkMessages.md) for details  
-    - Message IDs are now generated automatically based on the message name.  
-    - Previously you would call Send(MyMessage.MsgId, message), now you call Send(message)
-=======
 - Changed: ClientScene.AddPlayer 2nd parameter is now `byte[] extraData` instead of `MessageBase extraMessage`
 
     -   Please refer to the code sample [here](../Guides/Authentication.md) to see how to update your code.
@@ -223,7 +180,6 @@
         
 
     -   Previously you would call Send(MyMessage.MsgId, message), now you call Send(message)
->>>>>>> master:doc/General/ChangeLog.md
 - Removed: Documentation for Groove Transport - use Websockets Transport instead
 
 ## Version 1.5 -- 2019-Mar-01
