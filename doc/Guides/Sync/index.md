--- conflicted
+++ resolved
@@ -5,20 +5,6 @@
 State synchronization is done from the Server to remote clients. The local client does not have data serialized to it. It does not need it, because it shares the Scene with the server. However, SyncVar hooks are called on local clients.
 
 Data is not synchronized in the opposite direction - from remote clients to the server. To do this, you need to use Commands.
-<<<<<<< HEAD:doc/articles/Concepts/StateSync.md
-
--   [SyncVars](../Classes/SyncVars.md)  
-    SyncVars are variables of scripts that inherit from NetworkBehaviour, which are synchronized from the server to clients. 
--   [SyncEvents](../Classes/SyncEvent.md)  
-    SyncEvents are networked events like ClientRpc’s, but instead of calling a function on the game object, they trigger Events instead.
--   [SyncLists](../Classes/SyncLists.md)  
-    SyncLists contain lists of values and synchronize data from servers to clients.
--   [SyncDictionary](../Classes/SyncDictionary.md)  
-    A SyncDictionary is an associative array containing an unordered list of key, value pairs.
--   [SyncHashSet](../Classes/SyncHashSet.md)  
-    An unordered set of values that do not repeat.
--   [SyncSortedSet](../Classes/SyncSortedSet.md)  
-=======
 -   [SyncVars](SyncVars.md)  
     SyncVars are variables of scripts that inherit from NetworkBehaviour, which are synchronized from the server to clients. 
 -   [SyncEvents](SyncEvent.md)  
@@ -30,12 +16,7 @@
 -   [SyncHashSet](SyncHashSet.md)  
     An unordered set of values that do not repeat.
 -   [SyncSortedSet](SyncSortedSet.md)  
-<<<<<<< HEAD
->>>>>>> master:doc/Guides/Sync/index.md
-    A sorted set of values tha do not repeat.
-=======
     A sorted set of values that do not repeat.
->>>>>>> c70a43b4
 
 ## Sync To Owner
 
@@ -102,10 +83,6 @@
 -   The `UpdateVars` packet is sent to ready clients that are observing the game object
 
 On the client:
-<<<<<<< HEAD:doc/articles/Concepts/StateSync.md
-
-=======
->>>>>>> master:doc/Guides/Sync/index.md
 -   an `UpdateVars packet` is received for a game object
 -   The `OnDeserialize` function is called for each `NetworkBehaviour` script on the game object
 -   Each `NetworkBehaviour` script on the game object reads a dirty mask.
