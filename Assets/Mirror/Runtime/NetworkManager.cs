using System;
using System.Collections.Generic;
using System.Linq;
using kcp2k;
using UnityEngine;
using UnityEngine.SceneManagement;
using UnityEngine.Serialization;

namespace Mirror
{
    /// <summary>
    /// Enumeration of methods of where to spawn player objects in multiplayer games.
    /// </summary>
    public enum PlayerSpawnMethod { Random, RoundRobin }

    /// <summary>
    /// Enumeration of methods of current Network Manager state at runtime.
    /// </summary>
    public enum NetworkManagerMode { Offline, ServerOnly, ClientOnly, Host }

    [DisallowMultipleComponent]
    [AddComponentMenu("Network/NetworkManager")]
    [HelpURL("https://mirror-networking.com/docs/Articles/Components/NetworkManager.html")]
    public class NetworkManager : MonoBehaviour
    {
<<<<<<< HEAD
        public class AsyncOperationWrapper {
            public event Action<UnityEngine.AsyncOperation> completed = handler => { };

            public bool allowSceneActivation
            {
                get => asyncOperationInstance != null && asyncOperationInstance.allowSceneActivation;
                set {
                    if (asyncOperationInstance != null) {
                        asyncOperationInstance.allowSceneActivation = value;
                    }
                    else {
                        Debug.LogError("Try to change property of AsyncOperationWrapper before set AsyncOperation instance.");
                    }
                }
            }

            public bool isDone => asyncOperationInstance?.isDone ?? false;

            public float progress => asyncOperationInstance?.progress ?? 0;

            public int priority
            {
                get => asyncOperationInstance?.priority ?? 0;
                set {
                    if (asyncOperationInstance != null) {
                        asyncOperationInstance.priority = value;
                    }
                    else {
                        Debug.LogError("Try to change property of AsyncOperationWrapper before set AsyncOperation instance.");
                    }
                }
            }

            public AsyncOperationWrapper() { }

            public AsyncOperationWrapper(UnityEngine.AsyncOperation async_op) 
            {
                SetAsyncOperationInstance(async_op);
            }

            public void SetAsyncOperationInstance(UnityEngine.AsyncOperation async_op)
            {
                asyncOperationInstance = async_op;
                asyncOperationInstance.completed += handler => completed(handler);
            }

            public static implicit operator AsyncOperationWrapper(UnityEngine.AsyncOperation async_op)
            {
                return new AsyncOperationWrapper(async_op);
            }

            private UnityEngine.AsyncOperation asyncOperationInstance;
        }

        [Header("Configuration")]
        static readonly ILogger logger = LogFactory.GetLogger<NetworkManager>();

=======
>>>>>>> 6a53129e
        /// <summary>
        /// A flag to control whether the NetworkManager object is destroyed when the scene changes.
        /// <para>This should be set if your game has a single NetworkManager that exists for the lifetime of the process. If there is a NetworkManager in each scene, then this should not be set.</para>
        /// </summary>
        [Header("Configuration")]
        [FormerlySerializedAs("m_DontDestroyOnLoad")]
        [Tooltip("Should the Network Manager object be persisted through scene changes?")]
        public bool dontDestroyOnLoad = true;

        /// <summary>
        /// Controls whether the program runs when it is in the background.
        /// <para>This is required when multiple instances of a program using networking are running on the same machine, such as when testing using localhost. But this is not recommended when deploying to mobile platforms.</para>
        /// </summary>
        [FormerlySerializedAs("m_RunInBackground")]
        [Tooltip("Should the server or client keep running in the background?")]
        public bool runInBackground = true;

        /// <summary>
        /// Automatically invoke StartServer()
        /// <para>If the application is a Server Build, StartServer is automatically invoked.</para>
        /// <para>Server build is true when "Server build" is checked in build menu, or BuildOptions.EnableHeadlessMode flag is in BuildOptions</para>
        /// </summary>
        [Tooltip("Should the server auto-start when 'Server Build' is checked in build settings")]
        [FormerlySerializedAs("startOnHeadless")]
        public bool autoStartServerBuild = true;

        /// <summary>
        /// Enables verbose debug messages in the console
        /// </summary>
        [FormerlySerializedAs("m_ShowDebugMessages")]
        [Tooltip("This will enable verbose debug messages in the Unity Editor console")]
        public bool showDebugMessages;

        /// <summary>
        /// Server Update frequency, per second. Use around 60Hz for fast paced games like Counter-Strike to minimize latency. Use around 30Hz for games like WoW to minimize computations. Use around 1-10Hz for slow paced games like EVE.
        /// </summary>
        [Tooltip("Server Update frequency, per second. Use around 60Hz for fast paced games like Counter-Strike to minimize latency. Use around 30Hz for games like WoW to minimize computations. Use around 1-10Hz for slow paced games like EVE.")]
        public int serverTickRate = 30;

        /// <summary>
        /// batching is still optional until we improve mirror's update order.
        /// right now it increases latency because:
        ///   enabling batching flushes all state updates in same frame, but
        ///   transport processes incoming messages afterwards so server would
        ///   batch them until next frame's flush
        /// => disable it for super fast paced games
        /// => enable it for high scale / cpu heavy games
        /// </summary>
        [Tooltip("Batching greatly reduces CPU & Transport load, but increases latency by one frame time. Use for high scale games / CPU intensive games. Don't use for fast paced games.")]
        public bool serverBatching;

        /// <summary>
        /// batching from server to client.
        /// fewer transport calls give us significantly better performance/scale.
        /// if batch interval is 0, then we only batch until the Update() call
        /// </summary>
        [Tooltip("Server can batch messages up to Transport.GetMaxPacketSize to significantly reduce transport calls and improve performance/scale.\nIf batch interval is 0, then we only batch until the Update() call. Otherwise we batch until interval elapsed (note that this increases latency).")]
        public float serverBatchInterval = 0;

        /// <summary>
        /// The scene to switch to when offline.
        /// <para>Setting this makes the NetworkManager do scene management. This scene will be switched to when a network session is completed - such as a client disconnect, or a server shutdown.</para>
        /// </summary>
        [Header("Scene Management")]
        [Scene]
        [FormerlySerializedAs("m_OfflineScene")]
        [Tooltip("Scene that Mirror will switch to when the client or server is stopped")]
        public string offlineScene = "";

        /// <summary>
        /// The scene to switch to when online.
        /// <para>Setting this makes the NetworkManager do scene management. This scene will be switched to when a network session is started - such as a client connect, or a server listen.</para>
        /// </summary>
        [Scene]
        [FormerlySerializedAs("m_OnlineScene")]
        [Tooltip("Scene that Mirror will switch to when the server is started. Clients will recieve a Scene Message to load the server's current scene when they connect.")]
        public string onlineScene = "";

        // transport layer
        [Header("Network Info")]
        [Tooltip("Transport component attached to this object that server and client will use to connect")]
        [SerializeField]
        protected Transport transport;

        /// <summary>
        /// The network address currently in use.
        /// <para>For clients, this is the address of the server that is connected to. For servers, this is the local address.</para>
        /// </summary>
        [FormerlySerializedAs("m_NetworkAddress")]
        [Tooltip("Network Address where the client should connect to the server. Server does not use this for anything.")]
        public string networkAddress = "localhost";

        /// <summary>
        /// The maximum number of concurrent network connections to support.
        /// <para>This effects the memory usage of the network layer.</para>
        /// </summary>
        [FormerlySerializedAs("m_MaxConnections")]
        [Tooltip("Maximum number of concurrent connections.")]
        public int maxConnections = 100;

        // This value is passed to NetworkServer in SetupServer
        /// <summary>
        /// Should the server disconnect remote connections that have gone silent for more than Server Idle Timeout?
        /// </summary>
        [Tooltip("Server Only - Disconnects remote connections that have been silent for more than Server Idle Timeout")]
        public bool disconnectInactiveConnections;

        // This value is passed to NetworkServer in SetupServer
        /// <summary>
        /// Timeout in seconds since last message from a client after which server will auto-disconnect.
        /// <para>By default, clients send at least a Ping message every 2 seconds.</para>
        /// <para>The Host client is immune from idle timeout disconnection.</para>
        /// <para>Default value is 60 seconds.</para>
        /// </summary>
        [Tooltip("Timeout in seconds since last message from a client after which server will auto-disconnect if Disconnect Inactive Connections is enabled.")]
        public float disconnectInactiveTimeout = 60f;

        [Header("Authentication")]
        [Tooltip("Authentication component attached to this object")]
        public NetworkAuthenticator authenticator;

        /// <summary>
        /// The default prefab to be used to create player objects on the server.
        /// <para>Player objects are created in the default handler for AddPlayer() on the server. Implementing OnServerAddPlayer overrides this behaviour.</para>
        /// </summary>
        [Header("Player Object")]
        [FormerlySerializedAs("m_PlayerPrefab")]
        [Tooltip("Prefab of the player object. Prefab must have a Network Identity component. May be an empty game object or a full avatar.")]
        public GameObject playerPrefab;

        /// <summary>
        /// A flag to control whether or not player objects are automatically created on connect, and on scene change.
        /// </summary>
        [FormerlySerializedAs("m_AutoCreatePlayer")]
        [Tooltip("Should Mirror automatically spawn the player after scene change?")]
        public bool autoCreatePlayer = true;

        /// <summary>
        /// The current method of spawning players used by the NetworkManager.
        /// </summary>
        [FormerlySerializedAs("m_PlayerSpawnMethod")]
        [Tooltip("Round Robin or Random order of Start Position selection")]
        public PlayerSpawnMethod playerSpawnMethod;

        /// <summary>
        /// List of prefabs that will be registered with the spawning system.
        /// <para>For each of these prefabs, ClientScene.RegisterPrefab() will be automatically invoked.</para>
        /// </summary>
        [FormerlySerializedAs("m_SpawnPrefabs"), HideInInspector]
        public List<GameObject> spawnPrefabs = new List<GameObject>();

        /// <summary>
        /// List of transforms populated by NetworkStartPosition components found in the scene.
        /// </summary>
        public static List<Transform> startPositions = new List<Transform>();
        public static int startPositionIndex;

        /// <summary>
        /// NetworkManager singleton
        /// </summary>
        public static NetworkManager singleton { get; private set; }

        /// <summary>
        /// Number of active player objects across all connections on the server.
        /// <para>This is only valid on the host / server.</para>
        /// </summary>
        public int numPlayers => NetworkServer.connections.Count(kv => kv.Value.identity != null);

        /// <summary>
        /// True if the server or client is started and running
        /// <para>This is set True in StartServer / StartClient, and set False in StopServer / StopClient</para>
        /// </summary>
        [NonSerialized]
        public bool isNetworkActive;

        static NetworkConnection clientReadyConnection;

        /// <summary>
        /// This is true if the client loaded a new scene when connecting to the server.
        /// <para>This is set before OnClientConnect is called, so it can be checked there to perform different logic if a scene load occurred.</para>
        /// </summary>
        [NonSerialized]
        public bool clientLoadedScene;

        // helper enum to know if we started the networkmanager as server/client/host.
        // -> this is necessary because when StartHost changes server scene to
        //    online scene, FinishLoadScene is called and the host client isn't
        //    connected yet (no need to connect it before server was fully set up).
        //    in other words, we need this to know which mode we are running in
        //    during FinishLoadScene.
        public NetworkManagerMode mode { get; private set; }

        #region Unity Callbacks

        /// <summary>
        /// virtual so that inheriting classes' OnValidate() can call base.OnValidate() too
        /// </summary>
        public virtual void OnValidate()
        {
            // add transport if there is none yet. makes upgrading easier.
            if (transport == null)
            {
                // was a transport added yet? if not, add one
                transport = GetComponent<Transport>();
                if (transport == null)
                {
                    transport = gameObject.AddComponent<KcpTransport>();
                    Debug.Log("NetworkManager: added default Transport because there was none yet.");
                }
#if UNITY_EDITOR
                // For some insane reason, this line fails when building unless wrapped in this define. Stupid but true.
                // error CS0234: The type or namespace name 'Undo' does not exist in the namespace 'UnityEditor' (are you missing an assembly reference?)
                UnityEditor.Undo.RecordObject(gameObject, "Added default Transport");
#endif
            }

            // always >= 0
            maxConnections = Mathf.Max(maxConnections, 0);

            if (playerPrefab != null && playerPrefab.GetComponent<NetworkIdentity>() == null)
            {
                Debug.LogError("NetworkManager - playerPrefab must have a NetworkIdentity.");
                playerPrefab = null;
            }
        }

        /// <summary>
        /// virtual so that inheriting classes' Awake() can call base.Awake() too
        /// </summary>
        public virtual void Awake()
        {
            // Don't allow collision-destroyed second instance to continue.
            if (!InitializeSingleton()) return;

            Debug.Log("Mirror | mirror-networking.com | discord.gg/N9QVxbM");

            // Set the networkSceneName to prevent a scene reload
            // if client connection to server fails.
            networkSceneName = offlineScene;

            // setup OnSceneLoaded callback
            SceneManager.sceneLoaded += OnSceneLoaded;
        }

        /// <summary>
        /// virtual so that inheriting classes' Start() can call base.Start() too
        /// </summary>
        public virtual void Start()
        {
            // headless mode? then start the server
            // can't do this in Awake because Awake is for initialization.
            // some transports might not be ready until Start.
            //
            // (tick rate is applied in StartServer!)
#if UNITY_SERVER
            if (autoStartServerBuild)
            {
                StartServer();
            }
#endif
        }

        // NetworkIdentity.UNetStaticUpdate is called from UnityEngine while LLAPI network is active.
        // If we want TCP then we need to call it manually. Probably best from NetworkManager, although this means that we can't use NetworkServer/NetworkClient without a NetworkManager invoking Update anymore.
        /// <summary>
        /// virtual so that inheriting classes' LateUpdate() can call base.LateUpdate() too
        /// </summary>
        public virtual void LateUpdate()
        {
            UpdateScene();
        }

        #endregion

        #region Start & Stop

        // keep the online scene change check in a separate function
        bool IsServerOnlineSceneChangeNeeded()
        {
            // Only change scene if the requested online scene is not blank, and is not already loaded
            return !string.IsNullOrEmpty(onlineScene) && !IsSceneActive(onlineScene) && onlineScene != offlineScene;
        }

        public static bool IsSceneActive(string scene)
        {
            Scene activeScene = SceneManager.GetActiveScene();
            return activeScene.path == scene || activeScene.name == scene;
        }

        // full server setup code, without spawning objects yet
        void SetupServer()
        {
            // Debug.Log("NetworkManager SetupServer");
            InitializeSingleton();

            if (runInBackground)
                Application.runInBackground = true;

            if (authenticator != null)
            {
                authenticator.OnStartServer();
                authenticator.OnServerAuthenticated.AddListener(OnServerAuthenticated);
            }

            ConfigureServerFrameRate();

            // batching
            NetworkServer.batching = serverBatching;
            NetworkServer.batchInterval = serverBatchInterval;

            // Copy auto-disconnect settings to NetworkServer
            NetworkServer.disconnectInactiveTimeout = disconnectInactiveTimeout;
            NetworkServer.disconnectInactiveConnections = disconnectInactiveConnections;

            // start listening to network connections
            NetworkServer.Listen(maxConnections);

            // call OnStartServer AFTER Listen, so that NetworkServer.active is
            // true and we can call NetworkServer.Spawn in OnStartServer
            // overrides.
            // (useful for loading & spawning stuff from database etc.)
            //
            // note: there is no risk of someone connecting after Listen() and
            //       before OnStartServer() because this all runs in one thread
            //       and we don't start processing connects until Update.
            OnStartServer();

            // this must be after Listen(), since that registers the default message handlers
            RegisterServerMessages();

            isNetworkActive = true;
        }

        /// <summary>
        /// This starts a new server.
        /// </summary>
        public void StartServer()
        {
            if (NetworkServer.active)
            {
                Debug.LogWarning("Server already started.");
                return;
            }

            mode = NetworkManagerMode.ServerOnly;

            // StartServer is inherently ASYNCHRONOUS (=doesn't finish immediately)
            //
            // Here is what it does:
            //   Listen
            //   if onlineScene:
            //       LoadSceneAsync
            //       ...
            //       FinishLoadSceneServerOnly
            //           SpawnObjects
            //   else:
            //       SpawnObjects
            //
            // there is NO WAY to make it synchronous because both LoadSceneAsync
            // and LoadScene do not finish loading immediately. as long as we
            // have the onlineScene feature, it will be asynchronous!

            SetupServer();

            // scene change needed? then change scene and spawn afterwards.
            if (IsServerOnlineSceneChangeNeeded())
            {
                ServerChangeScene(onlineScene);
            }
            // otherwise spawn directly
            else
            {
                NetworkServer.SpawnObjects();
            }
        }

        /// <summary>
        /// This starts a network client. It uses the networkAddress property as the address to connect to.
        /// <para>This makes the newly created client connect to the server immediately.</para>
        /// </summary>
        public void StartClient()
        {
            if (NetworkClient.active)
            {
                Debug.LogWarning("Client already started.");
                return;
            }

            mode = NetworkManagerMode.ClientOnly;

            InitializeSingleton();

            if (authenticator != null)
            {
                authenticator.OnStartClient();
                authenticator.OnClientAuthenticated.AddListener(OnClientAuthenticated);
            }

            if (runInBackground)
                Application.runInBackground = true;

            isNetworkActive = true;

            RegisterClientMessages();

            if (string.IsNullOrEmpty(networkAddress))
            {
                Debug.LogError("Must set the Network Address field in the manager");
                return;
            }
            // Debug.Log("NetworkManager StartClient address:" + networkAddress);

            NetworkClient.Connect(networkAddress);

            OnStartClient();
        }

        /// <summary>
        /// This starts a network client. It uses the Uri parameter as the address to connect to.
        /// <para>This makes the newly created client connect to the server immediately.</para>
        /// </summary>
        /// <param name="uri">location of the server to connect to</param>
        public void StartClient(Uri uri)
        {
            if (NetworkClient.active)
            {
                Debug.LogWarning("Client already started.");
                return;
            }

            mode = NetworkManagerMode.ClientOnly;

            InitializeSingleton();

            if (authenticator != null)
            {
                authenticator.OnStartClient();
                authenticator.OnClientAuthenticated.AddListener(OnClientAuthenticated);
            }

            if (runInBackground)
            {
                Application.runInBackground = true;
            }

            isNetworkActive = true;

            RegisterClientMessages();

            // Debug.Log("NetworkManager StartClient address:" + uri);
            networkAddress = uri.Host;

            NetworkClient.Connect(uri);

            OnStartClient();
        }

        /// <summary>
        /// This starts a network "host" - a server and client in the same application.
        /// <para>The client returned from StartHost() is a special "local" client that communicates to the in-process server using a message queue instead of the real network. But in almost all other cases, it can be treated as a normal client.</para>
        /// </summary>
        public void StartHost()
        {
            if (NetworkServer.active || NetworkClient.active)
            {
                Debug.LogWarning("Server or Client already started.");
                return;
            }

            mode = NetworkManagerMode.Host;

            // StartHost is inherently ASYNCHRONOUS (=doesn't finish immediately)
            //
            // Here is what it does:
            //   Listen
            //   ConnectHost
            //   if onlineScene:
            //       LoadSceneAsync
            //       ...
            //       FinishLoadSceneHost
            //           FinishStartHost
            //               SpawnObjects
            //               StartHostClient      <= not guaranteed to happen after SpawnObjects if onlineScene is set!
            //                   ClientAuth
            //                       success: server sends changescene msg to client
            //   else:
            //       FinishStartHost
            //
            // there is NO WAY to make it synchronous because both LoadSceneAsync
            // and LoadScene do not finish loading immediately. as long as we
            // have the onlineScene feature, it will be asynchronous!

            // setup server first
            SetupServer();

            // call OnStartHost AFTER SetupServer. this way we can use
            // NetworkServer.Spawn etc. in there too. just like OnStartServer
            // is called after the server is actually properly started.
            OnStartHost();

            // scene change needed? then change scene and spawn afterwards.
            // => BEFORE host client connects. if client auth succeeds then the
            //    server tells it to load 'onlineScene'. we can't do that if
            //    server is still in 'offlineScene'. so load on server first.
            if (IsServerOnlineSceneChangeNeeded())
            {
                // call FinishStartHost after changing scene.
                finishStartHostPending = true;
                ServerChangeScene(onlineScene);
            }
            // otherwise call FinishStartHost directly
            else
            {
                FinishStartHost();
            }
        }

        // This may be set true in StartHost and is evaluated in FinishStartHost
        bool finishStartHostPending;

        // FinishStartHost is guaranteed to be called after the host server was
        // fully started and all the asynchronous StartHost magic is finished
        // (= scene loading), or immediately if there was no asynchronous magic.
        //
        // note: we don't really need FinishStartClient/FinishStartServer. the
        //       host version is enough.
        void FinishStartHost()
        {
            // ConnectHost needs to be called BEFORE SpawnObjects:
            // https://github.com/vis2k/Mirror/pull/1249/
            // -> this sets NetworkServer.localConnection.
            // -> localConnection needs to be set before SpawnObjects because:
            //    -> SpawnObjects calls OnStartServer in all NetworkBehaviours
            //       -> OnStartServer might spawn an object and set [SyncVar(hook="OnColorChanged")] object.color = green;
            //          -> this calls SyncVar.set (generated by Weaver), which has
            //             a custom case for host mode (because host mode doesn't
            //             get OnDeserialize calls, where SyncVar hooks are usually
            //             called):
            //
            //               if (!SyncVarEqual(value, ref color))
            //               {
            //                   if (NetworkServer.localClientActive && !getSyncVarHookGuard(1uL))
            //                   {
            //                       setSyncVarHookGuard(1uL, value: true);
            //                       OnColorChangedHook(value);
            //                       setSyncVarHookGuard(1uL, value: false);
            //                   }
            //                   SetSyncVar(value, ref color, 1uL);
            //               }
            //
            //          -> localClientActive needs to be true, otherwise the hook
            //             isn't called in host mode!
            //
            // TODO call this after spawnobjects and worry about the syncvar hook fix later?
            NetworkClient.ConnectHost();

            // server scene was loaded. now spawn all the objects
            NetworkServer.SpawnObjects();

            // connect client and call OnStartClient AFTER server scene was
            // loaded and all objects were spawned.
            // DO NOT do this earlier. it would cause race conditions where a
            // client will do things before the server is even fully started.
            //Debug.Log("StartHostClient called");
            StartHostClient();
        }

        void StartHostClient()
        {
            //Debug.Log("NetworkManager ConnectLocalClient");

            if (authenticator != null)
            {
                authenticator.OnStartClient();
                authenticator.OnClientAuthenticated.AddListener(OnClientAuthenticated);
            }

            networkAddress = "localhost";
            NetworkServer.ActivateHostScene();
            RegisterClientMessages();

            // ConnectLocalServer needs to be called AFTER RegisterClientMessages
            // (https://github.com/vis2k/Mirror/pull/1249/)
            NetworkClient.ConnectLocalServer();

            OnStartClient();
        }

        /// <summary>
        /// This stops both the client and the server that the manager is using.
        /// </summary>
        public void StopHost()
        {
            OnStopHost();

            // TODO try to move DisconnectLocalServer into StopClient(), and
            // then call StopClient() before StopServer(). needs testing!.

            // DisconnectLocalServer needs to be called so that the host client
            // receives a DisconnectMessage too.
            // fixes: https://github.com/vis2k/Mirror/issues/1515
            NetworkClient.DisconnectLocalServer();

            StopClient();
            StopServer();
        }

        /// <summary>
        /// Stops the server that the manager is using.
        /// </summary>
        public void StopServer()
        {
            if (!NetworkServer.active)
                return;

            if (authenticator != null)
            {
                authenticator.OnServerAuthenticated.RemoveListener(OnServerAuthenticated);
                authenticator.OnStopServer();
            }

            // Get Network Manager out of DDOL before going to offline scene
            // to avoid collision and let a fresh Network Manager be created.
            if (gameObject.scene.name == "DontDestroyOnLoad"
                && !string.IsNullOrEmpty(offlineScene)
                && SceneManager.GetActiveScene().path != offlineScene)
                SceneManager.MoveGameObjectToScene(gameObject, SceneManager.GetActiveScene());

            OnStopServer();

            //Debug.Log("NetworkManager StopServer");
            isNetworkActive = false;
            NetworkServer.Shutdown();

            // set offline mode BEFORE changing scene so that FinishStartScene
            // doesn't think we need initialize anything.
            mode = NetworkManagerMode.Offline;

            if (!string.IsNullOrEmpty(offlineScene))
            {
                ServerChangeScene(offlineScene);
            }

            startPositionIndex = 0;

            networkSceneName = "";
        }

        /// <summary>
        /// Stops the client that the manager is using.
        /// </summary>
        public void StopClient()
        {
            if (authenticator != null)
            {
                authenticator.OnClientAuthenticated.RemoveListener(OnClientAuthenticated);
                authenticator.OnStopClient();
            }

            // Get Network Manager out of DDOL before going to offline scene
            // to avoid collision and let a fresh Network Manager be created.
            if (gameObject.scene.name == "DontDestroyOnLoad"
                && !string.IsNullOrEmpty(offlineScene)
                && SceneManager.GetActiveScene().path != offlineScene)
                SceneManager.MoveGameObjectToScene(gameObject, SceneManager.GetActiveScene());

            OnStopClient();

            //Debug.Log("NetworkManager StopClient");
            isNetworkActive = false;

            // shutdown client
            NetworkClient.Disconnect();
            NetworkClient.Shutdown();

            // set offline mode BEFORE changing scene so that FinishStartScene
            // doesn't think we need initialize anything.
            mode = NetworkManagerMode.Offline;

            // If this is the host player, StopServer will already be changing scenes.
            // Check loadingSceneAsync to ensure we don't double-invoke the scene change.
            // Check if NetworkServer.active because we can get here via Disconnect before server has started to change scenes.
            if (!string.IsNullOrEmpty(offlineScene) && !IsSceneActive(offlineScene) && loadingSceneAsync == null && !NetworkServer.active)
            {
                ClientChangeScene(offlineScene, SceneOperation.Normal);
            }

            networkSceneName = "";
        }

        /// <summary>
        /// called when quitting the application by closing the window / pressing stop in the editor
        /// <para>virtual so that inheriting classes' OnApplicationQuit() can call base.OnApplicationQuit() too</para>
        /// </summary>
        public virtual void OnApplicationQuit()
        {
            // stop client first
            // (we want to send the quit packet to the server instead of waiting
            //  for a timeout)
            if (NetworkClient.isConnected)
            {
                StopClient();
                //Debug.Log("OnApplicationQuit: stopped client");
            }

            // stop server after stopping client (for proper host mode stopping)
            if (NetworkServer.active)
            {
                StopServer();
                //Debug.Log("OnApplicationQuit: stopped server");
            }
        }

        /// <summary>
        /// Set the frame rate for a headless server.
        /// <para>Override if you wish to disable the behavior or set your own tick rate.</para>
        /// </summary>
        public virtual void ConfigureServerFrameRate()
        {
            // only set framerate for server build
#if UNITY_SERVER
            Application.targetFrameRate = serverTickRate;
            // Debug.Log("Server Tick Rate set to: " + Application.targetFrameRate + " Hz.");
#endif
        }

        bool InitializeSingleton()
        {
            if (singleton != null && singleton == this) return true;

            // do this early
            LogFilter.Debug = showDebugMessages;

            if (dontDestroyOnLoad)
            {
                if (singleton != null)
                {
                    Debug.LogWarning("Multiple NetworkManagers detected in the scene. Only one NetworkManager can exist at a time. The duplicate NetworkManager will be destroyed.");
                    Destroy(gameObject);

                    // Return false to not allow collision-destroyed second instance to continue.
                    return false;
                }
                Debug.Log("NetworkManager created singleton (DontDestroyOnLoad)");
                singleton = this;
                if (Application.isPlaying) DontDestroyOnLoad(gameObject);
            }
            else
            {
                Debug.Log("NetworkManager created singleton (ForScene)");
                singleton = this;
            }

            // set active transport AFTER setting singleton.
            // so only if we didn't destroy ourselves.
            Transport.activeTransport = transport;

            return true;
        }

        void RegisterServerMessages()
        {
            NetworkServer.OnConnectedEvent = OnServerConnectInternal;
            NetworkServer.OnDisconnectedEvent = OnServerDisconnectInternal;
            NetworkServer.RegisterHandler<AddPlayerMessage>(OnServerAddPlayerInternal);

            // Network Server initially registers its own handler for this, so we replace it here.
            NetworkServer.ReplaceHandler<ReadyMessage>(OnServerReadyMessageInternal);
        }

        void RegisterClientMessages()
        {
            NetworkClient.OnConnectedEvent = OnClientConnectInternal;
            NetworkClient.OnDisconnectedEvent = OnClientDisconnectInternal;
            NetworkClient.RegisterHandler<NotReadyMessage>(OnClientNotReadyMessageInternal);
            NetworkClient.RegisterHandler<SceneMessage>(OnClientSceneInternal, false);

            if (playerPrefab != null)
                ClientScene.RegisterPrefab(playerPrefab);

            foreach (GameObject prefab in spawnPrefabs.Where(t => t != null))
                ClientScene.RegisterPrefab(prefab);
        }

        /// <summary>
        /// This is the only way to clear the singleton, so another instance can be created.
        /// </summary>
        public static void Shutdown()
        {
            if (singleton == null)
                return;

            startPositions.Clear();
            startPositionIndex = 0;
            clientReadyConnection = null;

            singleton.StopHost();
            singleton = null;
        }

        /// <summary>
        /// virtual so that inheriting classes' OnDestroy() can call base.OnDestroy() too
        /// </summary>
        public virtual void OnDestroy()
        {
            //Debug.Log("NetworkManager destroyed");
        }

        #endregion

        #region Scene Management

        /// <summary>
        /// The name of the current network scene.
        /// </summary>
        /// <remarks>
        /// <para>This is populated if the NetworkManager is doing scene management. Calls to ServerChangeScene() cause this to change. New clients that connect to a server will automatically load this scene.</para>
        /// <para>This is used to make sure that all scene changes are initialized by Mirror.</para>
        /// <para>Loading a scene manually wont set networkSceneName, so Mirror would still load it again on start.</para>
        /// </remarks>
        public static string networkSceneName { get; protected set; } = "";

        public static AsyncOperationWrapper loadingSceneAsync;

        /// <summary>
        /// This causes the server to switch scenes and sets the networkSceneName.
        /// <para>Clients that connect to this server will automatically switch to this scene. This is called automatically if onlineScene or offlineScene are set, but it can be called from user code to switch scenes again while the game is in progress. This automatically sets clients to be not-ready during the change and ready again to participate in the new scene.</para>
        /// </summary>
        /// <param name="newSceneName"></param>
        public virtual void ServerChangeScene(string newSceneName)
        {
            if (string.IsNullOrEmpty(newSceneName))
            {
                Debug.LogError("ServerChangeScene empty scene name");
                return;
            }

            // Debug.Log("ServerChangeScene " + newSceneName);
            NetworkServer.SetAllClientsNotReady();
            networkSceneName = newSceneName;

            // Let server prepare for scene change
            OnServerChangeScene(newSceneName);

            // Suspend the server's transport while changing scenes
            // It will be re-enabled in FinishScene.
            Transport.activeTransport.enabled = false;

            loadingSceneAsync = LoadSceneAsync(newSceneName);

            // ServerChangeScene can be called when stopping the server
            // when this happens the server is not active so does not need to tell clients about the change
            if (NetworkServer.active)
            {
                // notify all clients about the new scene
                NetworkServer.SendToAll(new SceneMessage { sceneName = newSceneName });
            }

            startPositionIndex = 0;
            startPositions.Clear();
        }

        protected virtual AsyncOperationWrapper LoadSceneAsync(string newSceneName, LoadSceneMode mode= LoadSceneMode.Single) {
            return new AsyncOperationWrapper(SceneManager.LoadSceneAsync(newSceneName, mode));
        }

        // This is only set in ClientChangeScene below...never on server.
        // We need to check this in OnClientSceneChanged called from FinishLoadSceneClientOnly
        // to prevent AddPlayer message after loading/unloading additive scenes
        SceneOperation clientSceneOperation = SceneOperation.Normal;

        internal void ClientChangeScene(string newSceneName, SceneOperation sceneOperation = SceneOperation.Normal, bool customHandling = false)
        {
            if (string.IsNullOrEmpty(newSceneName))
            {
                Debug.LogError("ClientChangeScene empty scene name");
                return;
            }

            // Debug.Log("ClientChangeScene newSceneName:" + newSceneName + " networkSceneName:" + networkSceneName);

            // vis2k: pause message handling while loading scene. otherwise we will process messages and then lose all
            // the state as soon as the load is finishing, causing all kinds of bugs because of missing state.
            // (client may be null after StopClient etc.)
            // Debug.Log("ClientChangeScene: pausing handlers while scene is loading to avoid data loss after scene was loaded.");
            Transport.activeTransport.enabled = false;

            // Let client prepare for scene change
            OnClientChangeScene(newSceneName, sceneOperation, customHandling);

            // scene handling will happen in overrides of OnClientChangeScene and/or OnClientSceneChanged
            if (customHandling)
            {
                FinishLoadScene();
                return;
            }

            // cache sceneOperation so we know what was done in OnClientSceneChanged called from FinishLoadSceneClientOnly
            clientSceneOperation = sceneOperation;

            switch (sceneOperation)
            {
                case SceneOperation.Normal:
                    loadingSceneAsync = LoadSceneAsync(newSceneName);
                    break;
                case SceneOperation.LoadAdditive:
                    // Ensure additive scene is not already loaded on client by name or path
                    // since we don't know which was passed in the Scene message
                    if (!SceneManager.GetSceneByName(newSceneName).IsValid() && !SceneManager.GetSceneByPath(newSceneName).IsValid())
                        loadingSceneAsync = LoadSceneAsync(newSceneName, LoadSceneMode.Additive);
                    else
                    {
                        Debug.LogWarning($"Scene {newSceneName} is already loaded");

                        // Re-enable the transport that we disabled before entering this switch
                        Transport.activeTransport.enabled = true;
                    }
                    break;
                case SceneOperation.UnloadAdditive:
                    // Ensure additive scene is actually loaded on client by name or path
                    // since we don't know which was passed in the Scene message
                    if (SceneManager.GetSceneByName(newSceneName).IsValid() || SceneManager.GetSceneByPath(newSceneName).IsValid())
                        loadingSceneAsync = SceneManager.UnloadSceneAsync(newSceneName, UnloadSceneOptions.UnloadAllEmbeddedSceneObjects);
                    else
                    {
                        Debug.LogWarning($"Cannot unload {newSceneName} with UnloadAdditive operation");

                        // Re-enable the transport that we disabled before entering this switch
                        Transport.activeTransport.enabled = true;
                    }
                    break;
            }

            // don't change the client's current networkSceneName when loading additive scene content
            if (sceneOperation == SceneOperation.Normal)
                networkSceneName = newSceneName;
        }

        // support additive scene loads:
        //   NetworkScenePostProcess disables all scene objects on load, and
        //   * NetworkServer.SpawnObjects enables them again on the server when
        //     calling OnStartServer
        //   * ClientScene.PrepareToSpawnSceneObjects enables them again on the
        //     client after the server sends ObjectSpawnStartedMessage to client
        //     in SpawnObserversForConnection. this is only called when the
        //     client joins, so we need to rebuild scene objects manually again
        // TODO merge this with FinishLoadScene()?
        void OnSceneLoaded(Scene scene, LoadSceneMode mode)
        {
            if (mode == LoadSceneMode.Additive)
            {
                if (NetworkServer.active)
                {
                    // TODO only respawn the server objects from that scene later!
                    NetworkServer.SpawnObjects();
                    // Debug.Log("Respawned Server objects after additive scene load: " + scene.name);
                }
                if (NetworkClient.active)
                {
                    ClientScene.PrepareToSpawnSceneObjects();
                    // Debug.Log("Rebuild Client spawnableObjects after additive scene load: " + scene.name);
                }
            }
        }

        static void UpdateScene()
        {
            if (singleton != null && loadingSceneAsync != null && loadingSceneAsync.isDone)
            {
                // Debug.Log("ClientChangeScene done readyCon:" + clientReadyConnection);
                singleton.FinishLoadScene();
                loadingSceneAsync.allowSceneActivation = true;
                loadingSceneAsync = null;
            }
        }

        void FinishLoadScene()
        {
            // NOTE: this cannot use NetworkClient.allClients[0] - that client may be for a completely different purpose.

            // process queued messages that we received while loading the scene
            Debug.Log("FinishLoadScene: resuming handlers after scene was loading.");
            Transport.activeTransport.enabled = true;

            // host mode?
            if (mode == NetworkManagerMode.Host)
            {
                FinishLoadSceneHost();
            }
            // server-only mode?
            else if (mode == NetworkManagerMode.ServerOnly)
            {
                FinishLoadSceneServerOnly();
            }
            // client-only mode?
            else if (mode == NetworkManagerMode.ClientOnly)
            {
                FinishLoadSceneClientOnly();
            }
            // otherwise we called it after stopping when loading offline scene.
            // do nothing then.
        }

        // finish load scene part for host mode. makes code easier and is
        // necessary for FinishStartHost later.
        // (the 3 things have to happen in that exact order)
        void FinishLoadSceneHost()
        {
            // debug message is very important. if we ever break anything then
            // it's very obvious to notice.
            Debug.Log("Finished loading scene in host mode.");

            if (clientReadyConnection != null)
            {
                OnClientConnect(clientReadyConnection);
                clientLoadedScene = true;
                clientReadyConnection = null;
            }

            // do we need to finish a StartHost() call?
            // then call FinishStartHost and let it take care of spawning etc.
            if (finishStartHostPending)
            {
                finishStartHostPending = false;
                FinishStartHost();

                // call OnServerSceneChanged
                OnServerSceneChanged(networkSceneName);

                // DO NOT call OnClientSceneChanged here.
                // the scene change happened because StartHost loaded the
                // server's online scene. it has nothing to do with the client.
                // this was not meant as a client scene load, so don't call it.
                //
                // otherwise AddPlayer would be called twice:
                // -> once for client OnConnected
                // -> once in OnClientSceneChanged
            }
            // otherwise we just changed a scene in host mode
            else
            {
                // spawn server objects
                NetworkServer.SpawnObjects();

                // call OnServerSceneChanged
                OnServerSceneChanged(networkSceneName);

                if (NetworkClient.isConnected)
                {
                    // let client know that we changed scene
                    OnClientSceneChanged(NetworkClient.connection);
                }
            }
        }

        // finish load scene part for server-only. . makes code easier and is
        // necessary for FinishStartServer later.
        void FinishLoadSceneServerOnly()
        {
            // debug message is very important. if we ever break anything then
            // it's very obvious to notice.
            Debug.Log("Finished loading scene in server-only mode.");

            NetworkServer.SpawnObjects();
            OnServerSceneChanged(networkSceneName);
        }

        // finish load scene part for client-only. makes code easier and is
        // necessary for FinishStartClient later.
        void FinishLoadSceneClientOnly()
        {
            // debug message is very important. if we ever break anything then
            // it's very obvious to notice.
            Debug.Log("Finished loading scene in client-only mode.");

            if (clientReadyConnection != null)
            {
                OnClientConnect(clientReadyConnection);
                clientLoadedScene = true;
                clientReadyConnection = null;
            }

            if (NetworkClient.isConnected)
            {
                OnClientSceneChanged(NetworkClient.connection);
            }
        }

        #endregion

        #region Start Positions

        /// <summary>
        /// Registers the transform of a game object as a player spawn location.
        /// <para>This is done automatically by NetworkStartPosition components, but can be done manually from user script code.</para>
        /// </summary>
        /// <param name="start">Transform to register.</param>
        public static void RegisterStartPosition(Transform start)
        {
            // Debug.Log("RegisterStartPosition: (" + start.gameObject.name + ") " + start.position);
            startPositions.Add(start);

            // reorder the list so that round-robin spawning uses the start positions
            // in hierarchy order.  This assumes all objects with NetworkStartPosition
            // component are siblings, either in the scene root or together as children
            // under a single parent in the scene.
            startPositions = startPositions.OrderBy(transform => transform.GetSiblingIndex()).ToList();
        }

        /// <summary>
        /// Unregisters the transform of a game object as a player spawn location.
        /// <para>This is done automatically by the <see cref="NetworkStartPosition">NetworkStartPosition</see> component, but can be done manually from user code.</para>
        /// </summary>
        /// <param name="start">Transform to unregister.</param>
        public static void UnRegisterStartPosition(Transform start)
        {
            // Debug.Log("UnRegisterStartPosition: (" + start.gameObject.name + ") " + start.position);
            startPositions.Remove(start);
        }

        /// <summary>
        /// This finds a spawn position based on NetworkStartPosition objects in the scene.
        /// <para>This is used by the default implementation of OnServerAddPlayer.</para>
        /// </summary>
        /// <returns>Returns the transform to spawn a player at, or null.</returns>
        public Transform GetStartPosition()
        {
            // first remove any dead transforms
            startPositions.RemoveAll(t => t == null);

            if (startPositions.Count == 0)
                return null;

            if (playerSpawnMethod == PlayerSpawnMethod.Random)
            {
                return startPositions[UnityEngine.Random.Range(0, startPositions.Count)];
            }
            else
            {
                Transform startPosition = startPositions[startPositionIndex];
                startPositionIndex = (startPositionIndex + 1) % startPositions.Count;
                return startPosition;
            }
        }

        #endregion

        #region Server Internal Message Handlers

        void OnServerConnectInternal(NetworkConnection conn)
        {
            //Debug.Log("NetworkManager.OnServerConnectInternal");

            if (authenticator != null)
            {
                // we have an authenticator - let it handle authentication
                authenticator.OnServerAuthenticate(conn);
            }
            else
            {
                // authenticate immediately
                OnServerAuthenticated(conn);
            }
        }

        // called after successful authentication
        void OnServerAuthenticated(NetworkConnection conn)
        {
            //Debug.Log("NetworkManager.OnServerAuthenticated");

            // set connection to authenticated
            conn.isAuthenticated = true;

            // proceed with the login handshake by calling OnServerConnect
            if (networkSceneName != "" && networkSceneName != offlineScene)
            {
                SceneMessage msg = new SceneMessage() { sceneName = networkSceneName };
                conn.Send(msg);
            }

            OnServerConnect(conn);
        }

        void OnServerDisconnectInternal(NetworkConnection conn)
        {
            //Debug.Log("NetworkManager.OnServerDisconnectInternal");
            OnServerDisconnect(conn);
        }

        void OnServerReadyMessageInternal(NetworkConnection conn, ReadyMessage msg)
        {
            //Debug.Log("NetworkManager.OnServerReadyMessageInternal");
            OnServerReady(conn);
        }

        void OnServerAddPlayerInternal(NetworkConnection conn, AddPlayerMessage msg)
        {
            //Debug.Log("NetworkManager.OnServerAddPlayer");

            if (autoCreatePlayer && playerPrefab == null)
            {
                Debug.LogError("The PlayerPrefab is empty on the NetworkManager. Please setup a PlayerPrefab object.");
                return;
            }

            if (autoCreatePlayer && playerPrefab.GetComponent<NetworkIdentity>() == null)
            {
                Debug.LogError("The PlayerPrefab does not have a NetworkIdentity. Please add a NetworkIdentity to the player prefab.");
                return;
            }

            if (conn.identity != null)
            {
                Debug.LogError("There is already a player for this connection.");
                return;
            }

            OnServerAddPlayer(conn);
        }

        #endregion

        #region Client Internal Message Handlers

        void OnClientConnectInternal(NetworkConnection conn)
        {
            //Debug.Log("NetworkManager.OnClientConnectInternal");

            if (authenticator != null)
            {
                // we have an authenticator - let it handle authentication
                authenticator.OnClientAuthenticate(conn);
            }
            else
            {
                // authenticate immediately
                OnClientAuthenticated(conn);
            }
        }

        // called after successful authentication
        void OnClientAuthenticated(NetworkConnection conn)
        {
            //Debug.Log("NetworkManager.OnClientAuthenticated");

            // set connection to authenticated
            conn.isAuthenticated = true;

            // proceed with the login handshake by calling OnClientConnect
            if (string.IsNullOrEmpty(onlineScene) || onlineScene == offlineScene || IsSceneActive(onlineScene))
            {
                clientLoadedScene = false;
                OnClientConnect(conn);
            }
            else
            {
                // will wait for scene id to come from the server.
                clientLoadedScene = true;
                clientReadyConnection = conn;
            }
        }

        void OnClientDisconnectInternal(NetworkConnection conn)
        {
            //Debug.Log("NetworkManager.OnClientDisconnectInternal");
            OnClientDisconnect(conn);
        }

        void OnClientNotReadyMessageInternal(NetworkConnection conn, NotReadyMessage msg)
        {
            //Debug.Log("NetworkManager.OnClientNotReadyMessageInternal");

            ClientScene.ready = false;
            OnClientNotReady(conn);

            // NOTE: clientReadyConnection is not set here! don't want OnClientConnect to be invoked again after scene changes.
        }

        void OnClientSceneInternal(NetworkConnection conn, SceneMessage msg)
        {
            //Debug.Log("NetworkManager.OnClientSceneInternal");

            if (NetworkClient.isConnected && !NetworkServer.active)
            {
                ClientChangeScene(msg.sceneName, msg.sceneOperation, msg.customHandling);
            }
        }

        #endregion

        #region Server System Callbacks

        /// <summary>
        /// Called on the server when a new client connects.
        /// <para>Unity calls this on the Server when a Client connects to the Server. Use an override to tell the NetworkManager what to do when a client connects to the server.</para>
        /// </summary>
        /// <param name="conn">Connection from client.</param>
        public virtual void OnServerConnect(NetworkConnection conn) {}

        /// <summary>
        /// Called on the server when a client disconnects.
        /// <para>This is called on the Server when a Client disconnects from the Server. Use an override to decide what should happen when a disconnection is detected.</para>
        /// </summary>
        /// <param name="conn">Connection from client.</param>
        public virtual void OnServerDisconnect(NetworkConnection conn)
        {
            NetworkServer.DestroyPlayerForConnection(conn);
            Debug.Log("OnServerDisconnect: Client disconnected.");
        }

        /// <summary>
        /// Called on the server when a client is ready.
        /// <para>The default implementation of this function calls NetworkServer.SetClientReady() to continue the network setup process.</para>
        /// </summary>
        /// <param name="conn">Connection from client.</param>
        public virtual void OnServerReady(NetworkConnection conn)
        {
            if (conn.identity == null)
            {
                // this is now allowed (was not for a while)
                //Debug.Log("Ready with no player object");
            }
            NetworkServer.SetClientReady(conn);
        }

        /// <summary>
        /// Called on the server when a client adds a new player with ClientScene.AddPlayer.
        /// <para>The default implementation for this function creates a new player object from the playerPrefab.</para>
        /// </summary>
        /// <param name="conn">Connection from client.</param>
        public virtual void OnServerAddPlayer(NetworkConnection conn)
        {
            Transform startPos = GetStartPosition();
            GameObject player = startPos != null
                ? Instantiate(playerPrefab, startPos.position, startPos.rotation)
                : Instantiate(playerPrefab);

            NetworkServer.AddPlayerForConnection(conn, player);
        }

        /// <summary>
        /// Called on the server when a network error occurs for a client connection.
        /// </summary>
        /// <param name="conn">Connection from client.</param>
        /// <param name="errorCode">Error code.</param>
        [Obsolete("OnServerError was removed because it hasn't been used in a long time.")]
        public virtual void OnServerError(NetworkConnection conn, int errorCode) {}

        /// <summary>
        /// Called from ServerChangeScene immediately before SceneManager.LoadSceneAsync is executed
        /// <para>This allows server to do work / cleanup / prep before the scene changes.</para>
        /// </summary>
        /// <param name="newSceneName">Name of the scene that's about to be loaded</param>
        public virtual void OnServerChangeScene(string newSceneName) {}

        /// <summary>
        /// Called on the server when a scene is completed loaded, when the scene load was initiated by the server with ServerChangeScene().
        /// </summary>
        /// <param name="sceneName">The name of the new scene.</param>
        public virtual void OnServerSceneChanged(string sceneName) {}

        #endregion

        #region Client System Callbacks

        /// <summary>
        /// Called on the client when connected to a server.
        /// <para>The default implementation of this function sets the client as ready and adds a player. Override the function to dictate what happens when the client connects.</para>
        /// </summary>
        /// <param name="conn">Connection to the server.</param>
        public virtual void OnClientConnect(NetworkConnection conn)
        {
            // OnClientConnect by default calls AddPlayer but it should not do
            // that when we have online/offline scenes. so we need the
            // clientLoadedScene flag to prevent it.
            if (!clientLoadedScene)
            {
                // Ready/AddPlayer is usually triggered by a scene load completing. if no scene was loaded, then Ready/AddPlayer it here instead.
                if (!ClientScene.ready) ClientScene.Ready(conn);
                if (autoCreatePlayer)
                {
                    ClientScene.AddPlayer(conn);
                }
            }
        }

        /// <summary>
        /// Called on clients when disconnected from a server.
        /// <para>This is called on the client when it disconnects from the server. Override this function to decide what happens when the client disconnects.</para>
        /// </summary>
        /// <param name="conn">Connection to the server.</param>
        public virtual void OnClientDisconnect(NetworkConnection conn)
        {
            StopClient();
        }

        /// <summary>
        /// Called on clients when a network error occurs.
        /// </summary>
        /// <param name="conn">Connection to a server.</param>
        /// <param name="errorCode">Error code.</param>
        [Obsolete("OnClientError was removed because it hasn't been used in a long time.")]
        public virtual void OnClientError(NetworkConnection conn, int errorCode) {}

        /// <summary>
        /// Called on clients when a servers tells the client it is no longer ready.
        /// <para>This is commonly used when switching scenes.</para>
        /// </summary>
        /// <param name="conn">Connection to the server.</param>
        public virtual void OnClientNotReady(NetworkConnection conn) {}

        /// <summary>
        /// Called from ClientChangeScene immediately before SceneManager.LoadSceneAsync is executed
        /// <para>This allows client to do work / cleanup / prep before the scene changes.</para>
        /// </summary>
        /// <param name="newSceneName">Name of the scene that's about to be loaded</param>
        /// <param name="sceneOperation">Scene operation that's about to happen</param>
        /// <param name="customHandling">true to indicate that scene loading will be handled through overrides</param>
        public virtual void OnClientChangeScene(string newSceneName, SceneOperation sceneOperation, bool customHandling) {}

        /// <summary>
        /// Called on clients when a scene has completed loaded, when the scene load was initiated by the server.
        /// <para>Scene changes can cause player objects to be destroyed. The default implementation of OnClientSceneChanged in the NetworkManager is to add a player object for the connection if no player object exists.</para>
        /// </summary>
        /// <param name="conn">The network connection that the scene change message arrived on.</param>
        public virtual void OnClientSceneChanged(NetworkConnection conn)
        {
            // always become ready.
            if (!ClientScene.ready) ClientScene.Ready(conn);

            // Only call AddPlayer for normal scene changes, not additive load/unload
            if (clientSceneOperation == SceneOperation.Normal && autoCreatePlayer && ClientScene.localPlayer == null)
            {
                // add player if existing one is null
                ClientScene.AddPlayer(conn);
            }
        }

        #endregion

        #region Start & Stop callbacks

        // Since there are multiple versions of StartServer, StartClient and StartHost, to reliably customize
        // their functionality, users would need override all the versions. Instead these callbacks are invoked
        // from all versions, so users only need to implement this one case.

        /// <summary>
        /// This is invoked when a host is started.
        /// <para>StartHost has multiple signatures, but they all cause this hook to be called.</para>
        /// </summary>
        public virtual void OnStartHost() {}

        /// <summary>
        /// This is invoked when a server is started - including when a host is started.
        /// <para>StartServer has multiple signatures, but they all cause this hook to be called.</para>
        /// </summary>
        public virtual void OnStartServer() {}

        /// <summary>
        /// This is invoked when the client is started.
        /// </summary>
        public virtual void OnStartClient() {}

        /// <summary>
        /// This is called when a server is stopped - including when a host is stopped.
        /// </summary>
        public virtual void OnStopServer() {}

        /// <summary>
        /// This is called when a client is stopped.
        /// </summary>
        public virtual void OnStopClient() {}

        /// <summary>
        /// This is called when a host is stopped.
        /// </summary>
        public virtual void OnStopHost() {}

        #endregion
    }
}<|MERGE_RESOLUTION|>--- conflicted
+++ resolved
@@ -23,7 +23,6 @@
     [HelpURL("https://mirror-networking.com/docs/Articles/Components/NetworkManager.html")]
     public class NetworkManager : MonoBehaviour
     {
-<<<<<<< HEAD
         public class AsyncOperationWrapper {
             public event Action<UnityEngine.AsyncOperation> completed = handler => { };
 
@@ -78,11 +77,6 @@
             private UnityEngine.AsyncOperation asyncOperationInstance;
         }
 
-        [Header("Configuration")]
-        static readonly ILogger logger = LogFactory.GetLogger<NetworkManager>();
-
-=======
->>>>>>> 6a53129e
         /// <summary>
         /// A flag to control whether the NetworkManager object is destroyed when the scene changes.
         /// <para>This should be set if your game has a single NetworkManager that exists for the lifetime of the process. If there is a NetworkManager in each scene, then this should not be set.</para>
